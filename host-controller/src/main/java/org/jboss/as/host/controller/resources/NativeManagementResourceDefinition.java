--- conflicted
+++ resolved
@@ -31,16 +31,12 @@
 import org.jboss.as.controller.operations.validation.IntRangeValidator;
 import org.jboss.as.controller.operations.validation.StringLengthValidator;
 import org.jboss.as.controller.registry.AttributeAccess;
+import org.jboss.as.controller.registry.ManagementResourceRegistration;
 import org.jboss.as.controller.registry.OperationEntry;
 import org.jboss.as.host.controller.HostModelUtil;
 import org.jboss.as.host.controller.operations.LocalHostControllerInfoImpl;
 import org.jboss.as.host.controller.operations.NativeManagementAddHandler;
-<<<<<<< HEAD
-=======
-import org.jboss.as.host.controller.operations.NativeManagementWriteAttributeHandler;
 import org.jboss.as.server.operations.NativeManagementRemoveHandler;
-import org.jboss.dmr.ModelNode;
->>>>>>> f7be22dd
 import org.jboss.dmr.ModelType;
 
 /**
@@ -66,18 +62,12 @@
     public static final AttributeDefinition[] ATTRIBUTE_DEFINITIONS = combine(COMMON_ATTRIBUTES, INTERFACE, NATIVE_PORT);
 
     public NativeManagementResourceDefinition(final LocalHostControllerInfoImpl hostControllerInfo) {
-<<<<<<< HEAD
+
         super(new Parameters(RESOURCE_PATH, HostModelUtil.getResourceDescriptionResolver("core","management","native-interface"))
             .setAddHandler(new NativeManagementAddHandler(hostControllerInfo))
-            .setAddRestartLevel(OperationEntry.Flag.RESTART_NONE));
-=======
-        super(RESOURCE_PATH,
-                HostModelUtil.getResourceDescriptionResolver("core","management","native-interface"),
-                new NativeManagementAddHandler(hostControllerInfo), NativeManagementRemoveHandler.INSTANCE,
-                OperationEntry.Flag.RESTART_NONE, OperationEntry.Flag.RESTART_RESOURCE_SERVICES);
-        this.accessConstraints = SensitiveTargetAccessConstraintDefinition.MANAGEMENT_INTERFACES.wrapAsList();
-        setDeprecated(ModelVersion.create(1, 7));
->>>>>>> f7be22dd
+            .setRemoveHandler(NativeManagementRemoveHandler.INSTANCE)
+            .setAddRestartLevel(OperationEntry.Flag.RESTART_NONE)
+            .setRemoveRestartLevel(OperationEntry.Flag.RESTART_RESOURCE_SERVICES));
     }
 
     @Override
@@ -85,16 +75,9 @@
         return ATTRIBUTE_DEFINITIONS;
     }
 
-<<<<<<< HEAD
-=======
-    @Override
-    public List<AccessConstraintDefinition> getAccessConstraints() {
-        return accessConstraints;
-    }
-
     @Override
     public void registerCapabilities(ManagementResourceRegistration resourceRegistration) {
         resourceRegistration.registerCapability(NATIVE_MANAGEMENT_CAPABILITY);
     }
->>>>>>> f7be22dd
+
 }