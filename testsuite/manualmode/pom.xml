--- conflicted
+++ resolved
@@ -25,11 +25,7 @@
     <parent>
           <groupId>org.wildfly.core</groupId>
           <artifactId>wildfly-core-testsuite</artifactId>
-<<<<<<< HEAD
-          <version>3.0.0.Alpha5-SNAPSHOT</version>
-=======
           <version>3.0.0.Alpha6-SNAPSHOT</version>
->>>>>>> 41d26bef
           <relativePath>../pom.xml</relativePath>
      </parent>
 
