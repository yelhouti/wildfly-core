/*
 * JBoss, Home of Professional Open Source.
 * Copyright 2011, Red Hat, Inc., and individual contributors
 * as indicated by the @author tags. See the copyright.txt file in the
 * distribution for a full listing of individual contributors.
 *
 * This is free software; you can redistribute it and/or modify it
 * under the terms of the GNU Lesser General Public License as
 * published by the Free Software Foundation; either version 2.1 of
 * the License, or (at your option) any later version.
 *
 * This software is distributed in the hope that it will be useful,
 * but WITHOUT ANY WARRANTY; without even the implied warranty of
 * MERCHANTABILITY or FITNESS FOR A PARTICULAR PURPOSE. See the GNU
 * Lesser General Public License for more details.
 *
 * You should have received a copy of the GNU Lesser General Public
 * License along with this software; if not, write to the Free
 * Software Foundation, Inc., 51 Franklin St, Fifth Floor, Boston, MA
 * 02110-1301 USA, or see the FSF site: http://www.fsf.org.
 */

package org.jboss.as.controller.logging;

import static org.jboss.logging.Logger.Level.ERROR;
import static org.jboss.logging.Logger.Level.INFO;
import static org.jboss.logging.Logger.Level.WARN;
import static org.jboss.logging.annotations.Message.NONE;

import java.io.Closeable;
import java.io.File;
import java.io.IOException;
import java.net.InetAddress;
import java.net.UnknownHostException;
import java.util.Collection;
import java.util.List;
import java.util.Set;
import java.util.concurrent.CancellationException;

import javax.xml.namespace.QName;
import javax.xml.stream.Location;
import javax.xml.stream.XMLStreamException;
import javax.xml.stream.XMLStreamWriter;

import org.jboss.as.controller.ModelVersion;
import org.jboss.as.controller.OperationContext;
import org.jboss.as.controller.OperationFailedException;
import org.jboss.as.controller.OperationStepHandler;
import org.jboss.as.controller.PathAddress;
import org.jboss.as.controller.PathElement;
import org.jboss.as.controller.ProcessType;
import org.jboss.as.controller.UnauthorizedException;
import org.jboss.as.controller._private.OperationCancellationException;
import org.jboss.as.controller._private.OperationFailedRuntimeException;
import org.jboss.as.controller.descriptions.ModelDescriptionConstants;
import org.jboss.as.controller.interfaces.InterfaceCriteria;
import org.jboss.as.controller.notification.Notification;
import org.jboss.as.controller.parsing.Element;
import org.jboss.as.controller.persistence.ConfigurationPersistenceException;
import org.jboss.as.controller.registry.AttributeAccess;
import org.jboss.as.controller.registry.OperationEntry;
import org.jboss.as.controller.registry.Resource;
import org.jboss.as.protocol.mgmt.RequestProcessingException;
import org.jboss.dmr.ModelNode;
import org.jboss.dmr.ModelType;
import org.jboss.logging.BasicLogger;
import org.jboss.logging.Logger;
import org.jboss.logging.Logger.Level;
import org.jboss.logging.annotations.Cause;
import org.jboss.logging.annotations.LogMessage;
import org.jboss.logging.annotations.Message;
import org.jboss.logging.annotations.MessageLogger;
import org.jboss.logging.annotations.Param;
import org.jboss.modules.ModuleIdentifier;
import org.jboss.modules.ModuleLoadException;
import org.jboss.modules.ModuleNotFoundException;
import org.jboss.msc.service.ServiceName;
import org.jboss.msc.service.StartException;

/**
 * @author <a href="mailto:jperkins@redhat.com">James R. Perkins</a>
 * @author <a href="mailto:david.lloyd@redhat.com">David M. Lloyd</a>
 */
@MessageLogger(projectCode = "WFLYCTL", length = 4)
public interface ControllerLogger extends BasicLogger {

    /**
     * Default root logger with category of the package name.
     */
    ControllerLogger ROOT_LOGGER = Logger.getMessageLogger(ControllerLogger.class, "org.jboss.as.controller");

    /**
     * Logger for management operation messages.
     */
    ControllerLogger MGMT_OP_LOGGER = Logger.getMessageLogger(ControllerLogger.class, "org.jboss.as.controller.management-operation");

    /**
     * A logger for logging deprecated resources usage
     */
    ControllerLogger DEPRECATED_LOGGER = Logger.getMessageLogger(ControllerLogger.class, "org.jboss.as.controller.management-deprecated");

    /**
     * A logger for access control related messages.
     */
    ControllerLogger ACCESS_LOGGER = Logger.getMessageLogger(ControllerLogger.class, "org.jboss.as.controller.access-control");

    /**
     * Logs a warning message indicating the address, represented by the {@code address} parameter, could not be
     * resolved, so cannot match it to any InetAddress.
     *
     * @param address the address that could not be resolved.
     */
    @LogMessage(level = WARN)
    @Message(id = 1, value = "Cannot resolve address %s, so cannot match it to any InetAddress")
    void cannotResolveAddress(String address);

    /**
     * Logs an error message indicating there was an error booting the container.
     *
     * @param cause the cause of the error.
     */
    @LogMessage(level = ERROR)
    @Message(id = 2, value = "Error booting the container")
    void errorBootingContainer(@Cause Throwable cause);

    /**
     * Logs an error message indicating there was an error booting the container.
     *
     * @param cause         the cause of the error.
     * @param bootStackSize the boot stack size.
     * @param name          the property name to increase the boot stack size.
     */
    @LogMessage(level = ERROR)
    @Message(id = 3, value = "Error booting the container due to insufficient stack space for the thread used to " +
            "execute boot operations. The thread was configured with a stack size of [%1$d]. Setting " +
            "system property %2$s to a value higher than [%1$d] may resolve this problem.")
    void errorBootingContainer(@Cause Throwable cause, long bootStackSize, String name);

    /**
     * Logs an error message indicating the class, represented by the {@code className} parameter, caught exception
     * attempting to revert the operation, represented by the {@code op} parameter, at the address, represented by the
     * {@code address} parameter.
     *
     * @param cause     the cause of the error.
     * @param className the name of the class that caught the error.
     * @param op        the operation.
     * @param address   the address.
     */
    @LogMessage(level = ERROR)
    @Message(id = 4, value = "%s caught exception attempting to revert operation %s at address %s")
    void errorRevertingOperation(@Cause Throwable cause, String className, String op, PathAddress address);

    /**
     * Logs an error message indicating a failure to execute the operation, represented by the {@code op} parameter, at
     * the address represented by the {@code path} parameter.
     *
     * @param cause the cause of the error.
     * @param op    the operation.
     * @param path  the path the operation was executed on.
     */
    @LogMessage(level = ERROR)
    @Message(id = 5, value = "Failed executing operation %s at address %s")
    void failedExecutingOperation(@Cause Throwable cause, ModelNode op, PathAddress path);

    /**
     * Logs an error message indicating a failure executing the subsystem, represented by the {@code name} parameter,
     * boot operations.
     *
     * @param cause the cause of the error.
     * @param name  the name of subsystem.
     */
    @LogMessage(level = ERROR)
    @Message(id = 6, value = "Failed executing subsystem %s boot operations")
    void failedSubsystemBootOperations(@Cause Throwable cause, String name);

    /**
     * Logs an error message indicating to failure to close the resource represented by the {@code closeable} parameter.
     *
     * @param cause     the cause of the error.
     * @param closeable the resource.
     */
    @LogMessage(level = ERROR)
    @Message(id = 7, value = "Failed to close resource %s")
    void failedToCloseResource(@Cause Throwable cause, Closeable closeable);

    /**
     * Logs an error message indicating to failure to close the resource represented by the {@code writer} parameter.
     *
     * @param cause  the cause of the error.
     * @param writer the resource.
     */
    @LogMessage(level = ERROR)
    void failedToCloseResource(@Cause Throwable cause, XMLStreamWriter writer);

    /**
     * Logs an error message indicating a failure to persist configuration change.
     *
     * @param cause the cause of the error.
     */
    @LogMessage(level = ERROR)
    @Message(id = 8, value = "Failed to persist configuration change")
    void failedToPersistConfigurationChange(@Cause Throwable cause);

    /**
     * Logs an error message indicating a failure to store the configuration file.
     *
     * @param cause the cause of the error.
     * @param name  the name of the configuration.
     */
    @LogMessage(level = ERROR)
    @Message(id = 9, value = "Failed to store configuration to %s")
    void failedToStoreConfiguration(@Cause Throwable cause, String name);

    /**
     * Logs an error message indicating an invalid value for the system property, represented by the {@code name}
     * parameter, was found.
     *
     * @param value        the invalid value.
     * @param name         the name of the system property.
     * @param defaultValue the default value being used.
     */
    @LogMessage(level = ERROR)
    @Message(id = 10, value = "Invalid value %s for system property %s -- using default value [%d]")
    void invalidSystemPropertyValue(String value, String name, int defaultValue);

    /**
     * Logs a warning message indicating the address, represented by the {@code address} parameter, is a wildcard
     * address and will not match any specific address.
     *
     * @param address        the wildcard address.
     * @param inetAddress    the inet-address tag.
     * @param anyAddress     the any-address tag.
     */
    @LogMessage(level = WARN)
    @Message(id = 11, value = "Address %1$s is a wildcard address, which will not match against any specific address. Do not use " +
            "the '%2$s' configuration element to specify that an interface should use a wildcard address; " +
            "use '%3$s'")
    void invalidWildcardAddress(String address, String inetAddress, String anyAddress);

    /**
     * Logs an error message indicating no handler for the step operation, represented by the {@code stepOpName}
     * parameter, at {@code address}.
     *
     * @param stepOpName the step operation name.
     * @param address    the address
     * @deprecated use {@link #noSuchResourceType(PathAddress)} or {@link #noHandlerForOperation(String, PathAddress)}
     */
//    @LogMessage(level = ERROR)
//    @Message(id = 12, value = "No handler for %s at address %s")
//    void noHandler(String stepOpName, PathAddress address);

    /**
     * Logs an error message indicating operation failed.
     *
     * @param cause     the cause of the error.
     * @param op        the operation that failed.
     * @param opAddress the address the operation failed on.
     */
    @LogMessage(level = ERROR)
    @Message(id = 13, value = "Operation (%s) failed - address: (%s)")
    void operationFailed(@Cause Throwable cause, ModelNode op, ModelNode opAddress);

    /**
     * Logs an error message indicating operation failed.
     *
     * @param op                 the operation that failed.
     * @param opAddress          the address the operation failed on.
     * @param failureDescription the failure description.
     */
    @LogMessage(level = ERROR)
    @Message(id = Message.INHERIT, value = "Operation (%s) failed - address: (%s) - failure description: %s")
    void operationFailed(ModelNode op, ModelNode opAddress, ModelNode failureDescription);

    // WFCORE-792 -- no longer used
//    /**
//     * Logs an error message indicating operation failed.
//     *
//     * @param cause        the cause of the error.
//     * @param op           the operation that failed.
//     * @param opAddress    the address the operation failed on.
//     * @param propertyName the boot stack size property name.
//     * @param defaultSize  the default boot stack size property size.
//     */
//    @LogMessage(level = ERROR)
//    @Message(id = 14, value = "Operation (%s) failed - address: (%s) -- due to insufficient stack space for the thread used to " +
//            "execute operations. If this error is occurring during server boot, setting " +
//            "system property %s to a value higher than [%d] may resolve this problem.")
//    void operationFailedInsufficientStackSpace(@Cause Throwable cause, ModelNode op, ModelNode opAddress, String propertyName, int defaultSize);

    /**
     * Logs a warning message indicating a wildcard address was detected and will ignore other interface criteria.
     */
    @LogMessage(level = WARN)
    @Message(id = 15, value = "Wildcard address detected - will ignore other interface criteria.")
    void wildcardAddressDetected();

    /**
     * Logs a warning message indicating an invocation on a {@link org.jboss.as.controller.ProxyController} did not provide a final response.
     */
    @LogMessage(level = ERROR)
    @Message(id = 16, value = "Received no final outcome response for operation %s with address %s from remote " +
            "process at address %s. The result of this operation will only include the remote process' preliminary response to " +
            "the request.")
    void noFinalProxyOutcomeReceived(ModelNode op, ModelNode opAddress, ModelNode proxyAddress);

    /**
     * Logs an error message indicating operation failed due to a client error (e.g. an invalid request).
     *
     * @param op                 the operation that failed.
     * @param opAddress          the address the operation failed on.
     * @param failureDescription the failure description.
     */
    @LogMessage(level = Logger.Level.DEBUG)
    @Message(id = 17, value = "Operation (%s) failed - address: (%s) - failure description: %s")
    void operationFailedOnClientError(ModelNode op, ModelNode opAddress, ModelNode failureDescription);

    /**
     * Logs an error indicating that createWrapper should be called
     *
     * @param name the subsystem name
     */
    @LogMessage(level = Logger.Level.WARN)
    @Message(id = 18, value = "A subsystem '%s' was registered without calling ExtensionContext.createTracker(). The subsystems are registered normally but won't be cleaned up when the extension is removed.")
    void registerSubsystemNoWrapper(String name);

    /**
     * Logs a warning message indicating graceful shutdown of native management request handling
     * communication did not complete within the given timeout period.
     *
     * @param timeout the timeout, in ms.
     */
    @LogMessage(level = Logger.Level.WARN)
    @Message(id = 19, value = "Graceful shutdown of the handler used for native management requests did not complete within [%d] ms but shutdown of the underlying communication channel is proceeding")
    void gracefulManagementChannelHandlerShutdownTimedOut(int timeout);

    /**
     * Logs a warning message indicating graceful shutdown of native management request handling
     * communication failed.
     *
     * @param cause the timeout, in ms.
     */
    @LogMessage(level = Logger.Level.WARN)
    @Message(id = 20, value = "Graceful shutdown of the handler used for native management requests failed but shutdown of the underlying communication channel is proceeding")
    void gracefulManagementChannelHandlerShutdownFailed(@Cause Throwable cause);

    /**
     * Logs a warning message indicating graceful shutdown of management request handling of slave HC to master HC
     * communication failed.
     *
     * @param cause        the the cause of the failure
     * @param propertyName the name of the system property
     * @param propValue    the value provided
     */
    @LogMessage(level = Logger.Level.WARN)
    @Message(id = 21, value = "Invalid value '%s' for system property '%s' -- value must be convertible into an int")
    void invalidChannelCloseTimeout(@Cause NumberFormatException cause, String propertyName, String propValue);

    /**
     * Logs a warning message indicating multiple addresses or nics matched the selection criteria provided for
     * an interface
     *
     * @param interfaceName    the name of the interface configuration
     * @param addresses        the matching addresses
     * @param nis              the matching nics
     * @param inetAddress      the selected address
     * @param networkInterface the selected nic
     */
    @LogMessage(level = Logger.Level.WARN)
    @Message(id = 22, value = "Multiple addresses or network interfaces matched the selection criteria for interface '%s'. Matching addresses: %s.  Matching network interfaces: %s. The interface will use address %s and network interface %s.")
    void multipleMatchingAddresses(String interfaceName, Set<InetAddress> addresses, Set<String> nis, InetAddress inetAddress, String networkInterface);

    /**
     * Logs a warning message indicating multiple addresses or nics matched the selection criteria provided for
     * an interface
     *
     * @param toMatch   the name of the interface configuration
     * @param addresses the matching addresses
     * @param nis       the matching nics
     */
    @LogMessage(level = Logger.Level.WARN)
    @Message(id = 23, value = "Value '%s' for interface selection criteria 'inet-address' is ambiguous, as more than one address or network interface available on the machine matches it. Because of this ambiguity, no address will be selected as a match. Matching addresses: %s.  Matching network interfaces: %s.")
    void multipleMatchingAddresses(String toMatch, Set<InetAddress> addresses, Set<String> nis);

    /**
     * Logs an error message indicating the target definition could not be read.
     *
     * @param cause the cause of the error.
     */
    @LogMessage(level = Level.ERROR)
    @Message(id = 24, value = "Could not read target definition!")
    void cannotReadTargetDefinition(@Cause Throwable cause);

    /**
     * Logs an error message indicating a failure to transform.
     *
     * @param cause the cause of the error.
     */
    @LogMessage(level = Level.ERROR)
    @Message(id = 25, value = "Could not transform")
    void cannotTransform(@Cause Throwable cause);

    /**
     * Logs a warning message indicating the there is not transformer for the subsystem.
     *
     * @param subsystemName the subsystem name
     * @param major         the major version
     * @param minor         the minor version
     */
    @LogMessage(level = Level.WARN)
    @Message(id = 26, value = "We have no transformer for subsystem: %s-%d.%d model transfer can break!")
    void transformerNotFound(String subsystemName, int major, int minor);

    /**
     * Logs a warning message indicating that an operation was interrupted before service stability was reached
     */
    @LogMessage(level = Level.WARN)
    @Message(id = 27, value = "Operation was interrupted before stability could be reached")
    void interruptedWaitingStability();

    @LogMessage(level = Level.INFO)
    @Message(id = 28, value = "Attribute '%s' in the resource at address '%s' is deprecated, and may be removed in " +
            "future version. See the attribute description in the output of the read-resource-description operation " +
            "to learn more about the deprecation.")
    void attributeDeprecated(String name, String address);

    /**
     * Logs a warning message indicating a temp file could not be deleted.
     *
     * @param name temp filename
     */
    @LogMessage(level = Level.WARN)
    @Message(id = 29, value = "Cannot delete temp file %s, will be deleted on exit")
    void cannotDeleteTempFile(String name);

    @Message(id = 30, value = "No resource definition is registered for address %s")
    String noSuchResourceType(PathAddress address);

    @Message(id = 31, value = "No operation named '%s' exists at address %s")
    String noHandlerForOperation(String operationName, PathAddress address);

    @Message(id = 32, value = "There were problems during the transformation process for target host: '%s' %nProblems found: %n%s")
    @LogMessage(level = WARN)
    void transformationWarnings(String hostName, Set<String> problems);

    @Message(id = 33, value = "Extension '%s' is deprecated and may not be supported in future versions")
    @LogMessage(level = WARN)
    void extensionDeprecated(String extensionName);

    @Message(id = 34, value = "Subsystems %s provided by legacy extension '%s' are not supported on servers running this version. " +
            "The extension is only supported for use by hosts running a previous release in a mixed-version managed domain. " +
            "On this server the extension will not register any subsystems, and future attempts to create or address " +
            "subsystem resources on this server will result in failure.")
    @LogMessage(level = INFO)
    void ignoringUnsupportedLegacyExtension(List<String> subsystemNames, String extensionName);

    /**
     * Logs an error message indicating that updating the audit log failed
     */
    @LogMessage(level = Level.ERROR)
    @Message(id = 35, value = "Update of the management operation audit log failed")
    void failedToUpdateAuditLog(@Cause Exception e);

    /**
     * Logs an error message indicating that audit logging is being disabled due to logging failures.
     */
    @LogMessage(level = Level.ERROR)
    @Message(id = 36, value = "[%d] consecutive management operation audit logging failures have occurred; disabling audit logging")
    void disablingLoggingDueToFailures(short failureCount);

    /**
     * Logs an error message indicating that a handler failed writing a log message
     */
    @LogMessage(level = Level.ERROR)
    @Message(id = 37, value = "Update of the management operation audit log failed in handler '%s'")
    void logHandlerWriteFailed(@Cause Throwable t, String name);

    /**
     * Logs an error message indicating that audit logging is being disabled due to logging failures.
     */
    @LogMessage(level = Level.ERROR)
    @Message(id = 38, value = "[%d] consecutive management operation audit logging failures have occurred in handler '%s'; disabling this handler for audit logging")
    void disablingLogHandlerDueToFailures(int failureCount, String name);

    /**
     * Creates an exception indicating the {@code name} is already defined.
     *
     * @param name     the name that is already defined.
     * @param location the location of the error.
     *
     * @return a {@link XMLStreamException} for the error.
     */
    @Message(id = 39, value = "%s already defined")
    XMLStreamException alreadyDefined(String name, @Param Location location);

    /**
     * Creates an exception indicating the {@code value} has already been declared.
     *
     * @param name     the attribute name.
     * @param value    the value that has already been declared.
     * @param location the location of the error.
     *
     * @return a {@link XMLStreamException} for the error.
     */
    @Message(id = 40, value = "%s %s already declared")
    XMLStreamException alreadyDeclared(String name, String value, @Param Location location);

    /**
     * Creates an exception indicating the {@code value} has already been declared.
     *
     * @param name        the attribute name.
     * @param value       the value that has already been declared.
     * @param parentName  the name of the parent.
     * @param parentValue the parent value.
     * @param location    the location of the error.
     *
     * @return a {@link XMLStreamException} for the error.
     */
    @Message(id = 41, value = "A %s %s already declared has already been declared in %s %s")
    XMLStreamException alreadyDeclared(String name, String value, String parentName, String parentValue, @Param Location location);

    /**
     * Creates an exception indicating the {@code value} has already been declared.
     *
     * @param name1       the first attribute name.
     * @param name2       the second attribute name.
     * @param value       the value that has already been declared.
     * @param parentName  the name of the parent.
     * @param parentValue the parent value.
     * @param location    the location of the error.
     *
     * @return a {@link XMLStreamException} for the error.
     */
    @Message(id = 42, value = "A %s or a %s %s already declared has already been declared in %s %s")
    XMLStreamException alreadyDeclared(String name1, String name2, String value, String parentName, String parentValue, @Param Location location);

    /**
     * Creates an exception indicating the {@code type} with the {@code name} is already registered at the
     * {@code location}.
     *
     * @param type     the type.
     * @param name     the name.
     * @param location the location.
     *
     * @return an {@link IllegalArgumentException} for the error.
     */
    @Message(id = 43, value = "An %s named '%s' is already registered at location '%s'")
    IllegalArgumentException alreadyRegistered(String type, String name, String location);

    /**
     * Creates an exception indicating an ambiguous file name was found as there are multiple files ending in the
     * {@code suffix} were found in the directory.
     *
     * @param backupType the backup type.
     * @param searchDir  the search directory.
     * @param suffix     the file suffix.
     *
     * @return an {@link IllegalStateException} for the error.
     */
    @Message(id = 44, value = "Ambiguous configuration file name '%s' as there are multiple files in %s that end in %s")
    IllegalStateException ambiguousConfigurationFiles(String backupType, File searchDir, String suffix);

    /**
     * Creates an exception indicating an ambiguous name, represented by the {@code prefix} parameter, was found in
     * the directory, represented by the {@code dir} parameter.
     *
     * @param prefix the file prefix.
     * @param dir    the search directory.
     * @param files  the ambiguous files.
     *
     * @return an {@link IllegalArgumentException} for the error.
     */
    @Message(id = 45, value = "Ambiguous name '%s' in %s: %s")
    IllegalArgumentException ambiguousName(String prefix, String dir, Collection<String> files);

    /**
     * Creates an exception indicating a thread was interrupted waiting for a response for asynch operation.
     *
     * @return a {@link RequestProcessingException} for the error.
     */
    @Message(id = 46, value = "Thread was interrupted waiting for a response for asynch operation")
    RequestProcessingException asynchOperationThreadInterrupted();

    /**
     * Creates an exception indicating no asynch request with the batch id, represented by the {@code batchId}
     * parameter.
     *
     * @param batchId the batch id.
     *
     * @return a {@link RequestProcessingException} for the error.
     */
    @Message(id = 47, value = "No asynch request with batch id %d")
    RequestProcessingException asynchRequestNotFound(int batchId);

    /**
     * A message indicating the attribute, represented by the {@code attributeName} parameter, is not writable.
     *
     * @param attributeName the attribute name.
     *
     * @return the message.
     */
    @Message(id = 48, value = "Attribute %s is not writable")
    String attributeNotWritable(String attributeName);

    /**
     * A message indicating the attribute, represented by the {@code attributeName} parameter, is a registered child of
     * the resource.
     *
     * @param attributeName the name of the attribute.
     * @param resource      the resource the attribute is a child of.
     *
     * @return the message.
     */
    @Message(id = 49, value = "'%s' is a registered child of resource (%s)")
    String attributeRegisteredOnResource(String attributeName, ModelNode resource);

    /**
     * Creates an exception indicating the inability to determine a default name based on the local host name.
     *
     * @param cause the cause of the error.
     *
     * @return a {@link RuntimeException} for the error.
     */
    @Message(id = 50, value = "Unable to determine a default name based on the local host name")
    RuntimeException cannotDetermineDefaultName(@Cause Throwable cause);

    /**
     * Creates an exception indicating the file could not be created.
     *
     * @param path the path to the file.
     *
     * @return an {@link IllegalStateException} for the error.
     */
    @Message(id = 51, value = "Could not create %s")
    IllegalStateException cannotCreate(String path);

    /**
     * Creates an exception indicating the file could not be deleted.
     *
     * @param file the file to delete.
     *
     * @return an {@link IllegalStateException} for the error.
     */
    @Message(id = 52, value = "Could not delete %s")
    IllegalStateException cannotDelete(File file);

    /**
     * Creates an exception indicating a submodel cannot be registered with a {@code null} path.
     *
     * @return an {@link IllegalArgumentException} for the error.
     */
    @Message(id = 53, value = "Cannot register submodels with a null PathElement")
    IllegalArgumentException cannotRegisterSubmodelWithNullPath();

    /**
     * Creates an exception indicating a non-runtime-only submodel cannot be registered with a runtime-only parent.
     *
     * @return an {@link IllegalArgumentException} for the error.
     */
    @Message(id = 54, value = "Cannot register non-runtime-only submodels with a runtime-only parent")
    IllegalArgumentException cannotRegisterSubmodel();

    /**
     * Creates an exception indicating the inability to remove the {@code name}.
     *
     * @param name the name.
     *
     * @return an {@link OperationFailedRuntimeException} for the error.
     */
    @Message(id = 55, value = "Cannot remove %s")
    OperationFailedRuntimeException cannotRemove(String name);

    /**
     * Creates an exception indicating the file could not be renamed.
     *
     * @param fromPath the from file.
     * @param toPath   the to file.
     *
     * @return an {@link IllegalStateException} for the error.
     */
    @Message(id = 56, value = "Could not rename %s to %s")
    IllegalStateException cannotRename(String fromPath, String toPath);

    /**
     * Creates an exception indicating the inability to write the {@code name}.
     *
     * @param name the name.
     *
     * @return an {@link IllegalArgumentException} for the error.
     */
    @Message(id = 57, value = "Cannot write to %s")
    IllegalArgumentException cannotWriteTo(String name);

    /**
     * Creates an exception indicating a child, represented by the {@code childName} parameter, of the parent element,
     * represented by the {@code parentName} parameter, has already been declared.
     *
     * @param childName  the child element name.
     * @param parentName the parent element name.
     * @param location   the location of the error.
     *
     * @return a {@link XMLStreamException} for the error.
     */
    @Message(id = 58, value = "Child %s of element %s already declared")
    XMLStreamException childAlreadyDeclared(String childName, String parentName, @Param Location location);

    /**
     * Creates an exception indicating the canonical file for the boot file could not be found.
     *
     * @param cause the cause of the error.
     * @param file  the boot file.
     *
     * @return an {@link RuntimeException} for the error.
     */
    @Message(id = 59, value = "Could not get canonical file for boot file: %s")
    RuntimeException canonicalBootFileNotFound(@Cause Throwable cause, File file);

    /**
     * Creates an exception indicating the canonical file for the main file could not be found.
     *
     * @param cause the cause of the error.
     * @param file  the main file.
     *
     * @return an {@link IllegalStateException} for the error.
     */
    @Message(id = 60, value = "Could not get canonical file for main file: %s")
    IllegalStateException canonicalMainFileNotFound(@Cause Throwable cause, File file);

    /**
     * A message indicating the channel is closed.
     *
     * @return the message.
     */
    @Message(id = 61, value = "Channel closed")
    String channelClosed();

    /**
     * A message indicating the composite operation failed and was rolled back.
     *
     * @return the message.
     */
    @Message(id = 62, value = "Composite operation failed and was rolled back. Steps that failed:")
    String compositeOperationFailed();

    /**
     * A message indicating the composite operation was rolled back.
     *
     * @return the message.
     */
    @Message(id = 63, value = "Composite operation was rolled back")
    String compositeOperationRolledBack();

    /**
     * Creates an exception indicating a configuration file whose complete name is the same as the {@code backupType} is
     * not allowed.
     *
     * @param backupType the backup type.
     *
     * @return an {@link IllegalArgumentException} for the error.
     */
    @Message(id = 64, value = "Configuration files whose complete name is %s are not allowed")
    IllegalArgumentException configurationFileNameNotAllowed(String backupType);

    /**
     * Creates an exception indicating no configuration file ending in the {@code suffix} was found in the directory,
     * represented by the {@code dir} parameter.
     *
     * @param suffix the suffix.
     * @param dir    the search directory.
     *
     * @return an {@link IllegalStateException} for the error.
     */
    @Message(id = 65, value = "No configuration file ending in %s found in %s")
    IllegalStateException configurationFileNotFound(String suffix, File dir);

    /**
     * Creates an exception indicating the directory. represented by the {@code pathName} parameter, was not found.
     *
     * @param pathName the path name.
     *
     * @return an {@link IllegalArgumentException} for the error.
     */
    @Message(id = 66, value = "No directory %s was found")
    IllegalArgumentException directoryNotFound(String pathName);

    /**
     * Creates an exception indicating either the {@code remoteName} or the {@code localName} domain controller
     * configuration must be declared.
     *
     * @param remoteName the remote element name.
     * @param localName  the local element name.
     * @param location   the location of the error.
     *
     * @return a {@link XMLStreamException} for the error.
     */
    @Message(id = 67, value = "Either a %s or %s domain controller configuration must be declared.")
    XMLStreamException domainControllerMustBeDeclared(String remoteName, String localName, @Param Location location);

    /**
     * Creates an exception indicating an attribute, represented by the {@code name} parameter, has already been
     * declared.
     *
     * @param name     the attribute name.
     * @param location the location of the error.
     *
     * @return a {@link XMLStreamException} for the error.
     */
    @Message(id = 68, value = "An attribute named '%s' has already been declared")
    XMLStreamException duplicateAttribute(String name, @Param Location location);

    /**
     * Creates an exception indicating a duplicate declaration.
     *
     * @param name     the name of the duplicate entry.
     * @param location the location of the error.
     *
     * @return a {@link XMLStreamException} for the error.
     */
    @Message(id = 69, value = "Duplicate %s declaration")
    XMLStreamException duplicateDeclaration(String name, @Param Location location);

    /**
     * Creates an exception indicating a duplicate declaration.
     *
     * @param name     the name of the duplicate entry.
     * @param value    the duplicate entry.
     * @param location the location of the error.
     *
     * @return a {@link XMLStreamException} for the error.
     */
    @Message(id = 70, value = "Duplicate %s declaration %s")
    XMLStreamException duplicateDeclaration(String name, String value, @Param Location location);

    /**
     * Creates an exception indicating ad duplicate path element, represented by the {@code name} parameter, was found.
     *
     * @param name the name of the duplicate entry.
     *
     * @return an {@link OperationFailedRuntimeException} for the error.
     */
    @Message(id = 71, value = "Duplicate path element '%s' found")
    OperationFailedRuntimeException duplicateElement(String name);

    /**
     * Creates an exception indicating a duplicate interface declaration.
     *
     * @param location the location of the error.
     *
     * @return a {@link XMLStreamException} for the error.
     */
    @Message(id = 72, value = "Duplicate interface declaration")
    XMLStreamException duplicateInterfaceDeclaration(@Param Location location);

    /**
     * Creates an exception indicating an element, represented by the {@code name} parameter, has already been
     * declared.
     *
     * @param name     the element name.
     * @param location the location of the error.
     *
     * @return a {@link XMLStreamException} for the error.
     */
    @Message(id = 73, value = "An element of this type named '%s' has already been declared")
    XMLStreamException duplicateNamedElement(String name, @Param Location location);

    /**
     * Creates an exception indicating a duplicate profile was included.
     *
     * @param location the location of the error.
     *
     * @return a {@link XMLStreamException} for the error.
     */
    @Message(id = 74, value = "Duplicate profile included")
    XMLStreamException duplicateProfile(@Param Location location);

    /**
     * Creates an exception indicating the resource is a duplicate.
     *
     * @param name the name of the resource.
     *
     * @return an {@link IllegalStateException} for the error.
     */
    @Message(id = 75, value = "Duplicate resource %s")
    IllegalStateException duplicateResource(String name);

    /**
     * Creates an exception indicating the resource type is a duplicate.
     *
     * @param type the duplicate type.
     *
     * @return an {@link IllegalStateException} for the error.
     */
    @Message(id = 76, value = "Duplicate resource type %s")
    IllegalStateException duplicateResourceType(String type);

    /**
     * A message indicating the element, represented by the {@code name} parameter, is not supported the file,
     * represented by the {@code file} parameter.
     *
     * @param name     the name of the element.
     * @param fileName the file name.
     *
     * @return the message.
     */
    @Message(id = 77, value = "Element %s is not supported in a %s file")
    String elementNotSupported(String name, String fileName);

    /**
     * A message indicating an error waiting for Tx commit/rollback.
     *
     * @return the message.
     */
    @Message(id = 78, value = "Error waiting for Tx commit/rollback")
    String errorWaitingForTransaction();

    /**
     * Creates an exception indicating a failure to initialize the module.
     *
     * @param cause the cause of the error.
     * @param name  the name of the module.
     *
     * @return a {@link RuntimeException} for the error.
     */
    @Message(id = 79, value = "Failed initializing module %s")
    RuntimeException failedInitializingModule(@Cause Throwable cause, String name);

    /**
     * A message indicating the failed services.
     *
     * @return the message.
     */
    @Message(id = 80, value = "Failed services")
    String failedServices();

    /**
     * Creates an exception indicating a failure to backup the file, represented by the {@code file} parameter.
     *
     * @param cause the cause of the error.
     * @param file  the file that failed to backup.
     *
     * @return a {@link ConfigurationPersistenceException} for the error.
     */
    @Message(id = 81, value = "Failed to back up %s")
    ConfigurationPersistenceException failedToBackup(@Cause Throwable cause, File file);

    /**
     * Creates an exception indicating a failure to create backup copies of configuration the file, represented by the
     * {@code file} parameter.
     *
     * @param cause the cause of the error.
     * @param file  the configuration file that failed to backup.
     *
     * @return a {@link ConfigurationPersistenceException} for the error.
     */
    @Message(id = 82, value = "Failed to create backup copies of configuration file %s")
    ConfigurationPersistenceException failedToCreateConfigurationBackup(@Cause Throwable cause, File file);

    /**
     * Creates an exception indicating a failure to load a module.
     *
     * @param cause the cause of the error.
     *
     * @return a {@link XMLStreamException} for the error.
     */
    @Message(id = 83, value = "Failed to load module")
    XMLStreamException failedToLoadModule(@Cause Throwable cause);

    /**
     * Creates an exception indicating a failure to load a module.
     *
     * @param cause the cause of the error.
     * @param name  the module name.
     *
     * @return a {@link XMLStreamException} for the error.
     */
    @Message(id = Message.INHERIT, value = "Failed to load module %s")
    XMLStreamException failedToLoadModule(@Cause Throwable cause, String name);

    /**
     * Creates an exception indicating a failure to marshal the configuration.
     *
     * @param cause the cause of the error.
     *
     * @return a {@link ConfigurationPersistenceException} for the error.
     */
    @Message(id = 84, value = "Failed to marshal configuration")
    ConfigurationPersistenceException failedToMarshalConfiguration(@Cause Throwable cause);

    /**
     * Creates an exception indicating a failure to parse the configuration.
     *
     * @param cause the cause of the error.
     *
     * @return a {@link ConfigurationPersistenceException} for the error.
     */
    @Message(id = 85, value = "Failed to parse configuration")
    ConfigurationPersistenceException failedToParseConfiguration(@Cause Throwable cause);

    /**
     * Logs an error message indicating a failure to persist configuration change.
     *
     * @param cause the cause of the error.
     *
     * @return the message.
     */
    @Message(id = 86, value = "Failed to persist configuration change: %s")
    String failedToPersistConfigurationChange(String cause);


    /**
     * Creates an exception indicating a failure to store the configuration.
     *
     * @param cause the cause of the error.
     *
     * @return a {@link ConfigurationPersistenceException} for the error.
     */
    @Message(id = 87, value = "Failed to store configuration")
    ConfigurationPersistenceException failedToStoreConfiguration(@Cause Throwable cause);

    /**
     * Creates an exception indicating a failure to take a snapshot of the file, represented by the {@code file}
     * parameter.
     *
     * @param cause    the cause of the error.
     * @param file     the file that failed to take the snapshot of.
     * @param snapshot the snapshot file.
     *
     * @return a {@link ConfigurationPersistenceException} for the error.
     */
    @Message(id = 88, value = "Failed to take a snapshot of %s to %s")
    ConfigurationPersistenceException failedToTakeSnapshot(@Cause Throwable cause, File file, File snapshot);

    /**
     * Creates an exception indicating a failure to write the configuration.
     *
     * @param cause the cause of the error.
     *
     * @return a {@link ConfigurationPersistenceException} for the error.
     */
    @Message(id = 89, value = "Failed to write configuration")
    ConfigurationPersistenceException failedToWriteConfiguration(@Cause Throwable cause);

    /**
     * Creates an exception indicating {@code path1} does not exist.
     *
     * @param path1 the first non-existing path.
     *
     * @return an {@link IllegalArgumentException} for the error.
     */
    @Message(id = 90, value = "%s does not exist")
    IllegalArgumentException fileNotFound(String path1);

    /**
     * Creates an exception indicating no files beginning with the {@code prefix} were found in the directory,
     * represented by the {@code dir} parameter.
     *
     * @param prefix the file prefix.
     * @param dir    the search directory.
     *
     * @return an {@link IllegalArgumentException} for the error.
     */
    @Message(id = 91, value = "No files beginning with '%s' found in %s")
    IllegalArgumentException fileNotFoundWithPrefix(String prefix, String dir);

    /**
     * Creates an exception indicating the {@code clazz} cannot be used except in a full server boot.
     *
     * @param clazz the class that cannot be used.
     *
     * @return an {@link IllegalStateException} for the error.
     */
    @Message(id = 92, value = "%s cannot be used except in a full server boot")
    IllegalStateException fullServerBootRequired(Class<?> clazz);

    /**
     * A message indicating that no included group with the name, represented by the {@code name} parameter, was found.
     *
     * @param name the name of the group.
     *
     * @return the message.
     */
    @Message(id = 93, value = "No included group with name %s found")
    String groupNotFound(String name);

    /**
     * A message indicating the interface criteria must be of the type represented by the {@code valueType} parameter.
     *
     * @param invalidType the invalid type.
     * @param validType   the valid type.
     *
     * @return the message.
     */
    @Message(id = 94, value = "Illegal interface criteria type %s; must be %s")
    String illegalInterfaceCriteria(ModelType invalidType, ModelType validType);

    /**
     * A message indicating the value, represented by the {@code valueType} parameter, is invalid for the interface
     * criteria, represented by the {@code id} parameter.
     *
     * @param valueType the type of the invalid value.
     * @param id        the id of the criteria interface.
     * @param validType the valid type.
     *
     * @return the message.
     */
    @Message(id = 95, value = "Illegal value %s for interface criteria %s; must be %s")
    String illegalValueForInterfaceCriteria(ModelType valueType, String id, ModelType validType);

    /**
     * Creates an exception indicating the resource is immutable.
     *
     * @return an {@link UnsupportedOperationException} for the error.
     */
    @Message(id = 96, value = "Resource is immutable")
    UnsupportedOperationException immutableResource();

    /**
     * An exception indicating the type is invalid.
     *
     * @param name        the name the invalid type was found for.
     * @param validTypes  a collection of valid types.
     * @param invalidType the invalid type.
     *
     * @return the exception.
     */
    @Message(id = 97, value = "Wrong type for %s. Expected %s but was %s")
    OperationFailedException incorrectType(String name, Collection<ModelType> validTypes, ModelType invalidType);

    /**
     * A message indicating interrupted while waiting for request.
     *
     * @return the message.
     */
    @Message(id = 98, value = "Interrupted while waiting for request")
    String interruptedWaitingForRequest();

    /**
     * A message indicating the {@code name} is invalid.
     *
     * @param name the name of the invalid attribute.
     *
     * @return the message.
     */
    @Message(id = 99, value = "%s is invalid")
    String invalid(String name);

    /**
     * A message indicating the {@code value} is invalid.
     *
     * @param cause    the cause of the error.
     * @param value    the invalid value.
     * @param name     the name of the invalid attribute.
     * @param location the location of the error.
     *
     * @return a {@link XMLStreamException} for the error.
     */
    @Message(id = 100, value = "%d is not a valid %s")
    XMLStreamException invalid(@Cause Throwable cause, int value, String name, @Param Location location);

    /**
     * A message indicating the address, represented by the {@code address} parameter, is invalid.
     *
     * @param address the invalid address.
     * @param msg     the error message.
     *
     * @return the message.
     */
    @Message(id = 101, value = "Invalid address %s (%s)")
    String invalidAddress(String address, String msg);

    /**
     * A message indicating the value, represented by the {@code value} parameter, is invalid and must be of the form
     * address/mask.
     *
     * @param value the invalid value.
     *
     * @return the message.
     */
    @Message(id = 102, value = "Invalid 'value' %s -- must be of the form address/mask")
    String invalidAddressMaskValue(String value);

    /**
     * A message indicating the mask, represented by the {@code mask} parameter, is invalid.
     *
     * @param mask the invalid mask.
     * @param msg  the error message.
     *
     * @return the message.
     */
    @Message(id = 103, value = "Invalid mask %s (%s)")
    String  invalidAddressMask(String mask, String msg);

    /**
     * A message indicating the address value, represented by the {@code value} parameter, is invalid.
     *
     * @param value the invalid address value.
     * @param msg   the error message.
     *
     * @return the message.
     */
    @Message(id = 104, value = "Invalid address %s (%s)")
    String invalidAddressValue(String value, String msg);

    /**
     * A message indicating the attribute, represented by the {@code attributeName} parameter, is invalid in
     * combination with the {@code combos} parameter.
     *
     * @param attributeName the attribute name.
     * @param combos        the combinations.
     *
     * @return the message.
     */
    @Message(id = 105, value = "%s is invalid in combination with %s")
    String invalidAttributeCombo(String attributeName, StringBuilder combos);

    /**
     * Creates an exception indicating an invalid value, represented by the {@code value} parameter, was found for the
     * attribute, represented by the {@code name} parameter.
     *
     * @param value    the invalid value.
     * @param name     the attribute name.
     * @param location the location of the error.
     *
     * @return a {@link XMLStreamException} for the error.
     */
    @Message(id = 106, value = "Invalid value '%s' for attribute '%s'")
    XMLStreamException invalidAttributeValue(String value, QName name, @Param Location location);

    /**
     * Creates an exception indicating an invalid value, represented by the {@code value} parameter, was found for the
     * attribute, represented by the {@code name} parameter. The value must be between the {@code minInclusive} and
     * {@code maxInclusive} values.
     *
     * @param value        the invalid value.
     * @param name         the attribute name.
     * @param minInclusive the minimum value allowed.
     * @param maxInclusive the maximum value allowed.
     * @param location     the location of the error.
     *
     * @return a {@link XMLStreamException} for the error.
     */
    @Message(id = 107, value = "Illegal value %d for attribute '%s' must be between %d and %d (inclusive)")
    XMLStreamException invalidAttributeValue(int value, QName name, int minInclusive, int maxInclusive, @Param Location location);

    /**
     * Creates an exception indicating an invalid integer value, represented by the {@code value} parameter, was found
     * for the attribute, represented by the {@code name} parameter.
     *
     * @param cause    the cause of the error.
     * @param value    the invalid value.
     * @param name     the attribute name.
     * @param location the location of the error.
     *
     * @return a {@link XMLStreamException} for the error.
     */
    @Message(id = 108, value = "Illegal value '%s' for attribute '%s' must be an integer")
    XMLStreamException invalidAttributeValueInt(@Cause Throwable cause, String value, QName name, @Param Location location);

    /**
     * A message indicating the pattern, represented by the {@code pattern} parameter, for the interface criteria,
     * represented by the {@code name} parameter, is invalid.
     *
     * @param pattern the pattern.
     * @param name    the interface criteria.
     *
     * @return the message.
     */
    @Message(id = 109, value = "Invalid pattern %s for interface criteria %s")
    String invalidInterfaceCriteriaPattern(String pattern, String name);

    /**
     * Creates an exception indicating the {@code key} is invalid.
     *
     * @param element the path element
     * @param key the invalid value.
     *
     * @return an {@link OperationFailedRuntimeException} for the error.
     */
    @Message(id = 110, value = "Invalid resource address element '%s'. The key '%s' is not valid for an element in a resource address.")
    String invalidPathElementKey(String element, String key);

    /**
     * Creates an exception indicating the load factor must be greater than 0 and less than or equal to 1.
     *
     * @return an {@link IllegalArgumentException} for the error.
     */
    @Message(id = 111, value = "Load factor must be greater than 0 and less than or equal to 1")
    IllegalArgumentException invalidLoadFactor();

    /**
     * A message indicating the {@code value} parameter is invalid and must have a maximum length, represented by the
     * {@code length} parameter.
     *
     * @param value  the invalid value.
     * @param name   the name of the parameter.
     * @param length the maximum length.
     *
     * @return the message.
     */
    @Message(id = 112, value = "'%s' is an invalid value for parameter %s. Values must have a maximum length of %d characters")
    String invalidMaxLength(String value, String name, int length);

    /**
     * A message indicating the {@code value} parameter is invalid and must have a minimum length, represented by the
     * {@code length} parameter.
     *
     * @param value  the invalid value.
     * @param name   the name of the parameter.
     * @param length the minimum length.
     *
     * @return the message.
     */
    @Message(id = 113, value = "'%s' is an invalid value for parameter %s. Values must have a minimum length of %d characters")
    String invalidMinLength(String value, String name, int length);

    /**
     * A message indicating the {@code size} is an invalid size for the parameter, represented by the {@code name}
     * parameter.
     *
     * @param size    the invalid size.
     * @param name    the name of the parameter.
     * @param maxSize the maximum size allowed.
     *
     * @return the message
     */
    @Message(id = 114, value = "[%d] is an invalid size for parameter %s. A maximum length of [%d] is required")
    String invalidMaxSize(int size, String name, int maxSize);

    /**
     * A message indicating the {@code size} is an invalid size for the parameter, represented by the {@code name}
     * parameter.
     *
     * @param size    the invalid size.
     * @param name    the name of the parameter.
     * @param minSize the minimum size allowed.
     *
     * @return the message
     */
    @Message(id = 115, value = "[%d] is an invalid size for parameter %s. A minimum length of [%d] is required")
    String invalidMinSize(int size, String name, int minSize);

    /**
     * A message indicating the {@code value} is invalid for the parameter, represented by the {@code name} parameter.
     *
     * @param value    the invalid value.
     * @param name     the name of the parameter.
     * @param maxValue the minimum value required.
     *
     * @return the message.
     */
    @Message(id = 116, value = "%d is an invalid value for parameter %s. A maximum value of %d is required")
    String invalidMaxValue(int value, String name, int maxValue);

    /**
     * A message indicating the {@code value} is invalid for the parameter, represented by the {@code name} parameter.
     *
     * @param value    the invalid value.
     * @param name     the name of the parameter.
     * @param maxValue the minimum value required.
     *
     * @return the message.
     */
    String invalidMaxValue(long value, String name, long maxValue);

    /**
     * A message indicating the {@code value} is invalid for the parameter, represented by the {@code name} parameter.
     *
     * @param value    the invalid value.
     * @param name     the name of the parameter.
     * @param minValue the minimum value required.
     *
     * @return the message.
     */
    @Message(id = 117, value = "%d is an invalid value for parameter %s. A minimum value of %d is required")
    String invalidMinValue(int value, String name, int minValue);

    /**
     * A message indicating the {@code value} is invalid for the parameter, represented by the {@code name} parameter.
     *
     * @param value    the invalid value.
     * @param name     the name of the parameter.
     * @param minValue the minimum value required.
     *
     * @return the message.
     */
    String invalidMinValue(long value, String name, long minValue);

    /**
     * Creates an exception indicated an invalid modification after completed ste.
     *
     * @return an {@link IllegalStateException} for the error.
     */
    @Message(id = 118, value = "Invalid modification after completed step")
    IllegalStateException invalidModificationAfterCompletedStep();

    /**
     * Creates an exception indicating the {@code value} for the attribute, represented by the {@code name} parameter,
     * is not a valid multicast address.
     *
     * @param value    the invalid value.
     * @param name     the name of the attribute.\
     *
     * @return a {@link XMLStreamException} for the error.
     */
    @Message(id = 119, value = "Value %s for attribute %s is not a valid multicast address")
    OperationFailedException invalidMulticastAddress(String value, String name);

    /**
     * Creates an exception indicating an outbound socket binding cannot have both the {@code localTag} and the
     * {@code remoteTag}.
     *
     * @param name      the name of the socket binding.
     * @param localTag  the local tag.
     * @param remoteTag the remote tag.
     * @param location  the location of the error.
     *
     * @return a {@link XMLStreamException} for the error.
     */
    @Message(id = 120, value = "An outbound socket binding: %s cannot have both %s as well as a %s at the same time")
    XMLStreamException invalidOutboundSocketBinding(String name, String localTag, String remoteTag, @Param Location location);

    /**
     * Creates an exception indicating the {@code flag} is invalid.
     *
     * @param flag       the invalid flag.
     * @param name       the name of the parameter.
     * @param validFlags a collection of valid flags.
     *
     * @return an {@link IllegalArgumentException} for the error.
     */
    @Message(id = 121, value = "%s is not a valid value for parameter %s -- must be one of %s")
    IllegalArgumentException invalidParameterValue(OperationEntry.Flag flag, String name, Collection<OperationEntry.Flag> validFlags);

    /**
     * Creates an exception indicating the {@code value} for the attribute, represented by the {@code name} parameter,
     * does not represent a properly hex-encoded SHA1 hash.
     *
     * @param cause    the cause of the error.
     * @param value    the invalid value.
     * @param name     the name of the attribute.
     * @param location the location of the error.
     *
     * @return a {@link XMLStreamException} for the error.
     */
    @Message(id = 122, value = "Value %s for attribute %s does not represent a properly hex-encoded SHA1 hash")
    XMLStreamException invalidSha1Value(@Cause Throwable cause, String value, String name, @Param Location location);

    /**
     * Creates an exception indicating the stage is not valid for the context process type.
     *
     * @param stage the stage.
     * @param processType the context process type.
     *
     * @return an {@link IllegalStateException} for the error.
     */
    @Message(id = 123, value = "Stage %s is not valid for context process type %s")
    IllegalStateException invalidStage(OperationContext.Stage stage, ProcessType processType);

    /**
     * Creates an exception indicating an invalid step stage specified.
     *
     * @return an {@link IllegalArgumentException} for the error.
     */
    @Message(id = 124, value = "Invalid step stage specified")
    IllegalArgumentException invalidStepStage();

    /**
     * Creates an exception indicating an invalid step stage for this context type.
     *
     * @return an {@link IllegalArgumentException} for the error.
     */
    @Message(id = 125, value = "Invalid step stage for this context type")
    IllegalArgumentException invalidStepStageForContext();

    /**
     * Creates an exception indicating the table cannot have a negative size.
     *
     * @return an {@link IllegalArgumentException} for the error.
     */
    @Message(id = 126, value = "Can not have a negative size table!")
    IllegalArgumentException invalidTableSize();

    /**
     * A message indicating the type, represented by the {@code type} parameter, is invalid.
     *
     * @param type the invalid type.
     *
     * @return the message.
     */
    @Message(id = 127, value = "Invalid type %s")
    String invalidType(ModelType type);

    /**
     * Creates an exception indicating the {@code value} is invalid.
     *
     * @param element the path element
     * @param value the invalid value.
     * @param character the invalid character
     *
     * @return an {@link OperationFailedRuntimeException} for the error.
     */
    @Message(id = 128, value = "Invalid resource address element '%s'. The value '%s' is not valid for an element in a resource address. Character '%s' is not allowed.")
    String invalidPathElementValue(String element, String value, Character character);

    /**
     * A message indicating the {@code value} for the parameter, represented by the {@code name} parameter, is invalid.
     *
     * @param value       the invalid value.
     * @param name        the name of the parameter.
     * @param validValues a collection of valid values.
     *
     * @return the message.
     */
    @Message(id = 129, value = "Invalid value %s for %s; legal values are %s")
    String invalidValue(String value, String name, Collection<?> validValues);

    /**
     * Creates an exception indicating the {@code value} for the {@code name} must be greater than the minimum value,
     * represented by the {@code minValue} parameter.
     *
     * @param name     the name for the value that cannot be negative.
     * @param value    the invalid value.
     * @param minValue the minimum value.
     * @param location the location of the error.
     *
     * @return a {@link XMLStreamException} for the error.
     */
    @Message(id = 130, value = "Illegal '%s' value %s -- must be greater than %s")
    XMLStreamException invalidValueGreaterThan(String name, int value, int minValue, @Param Location location);

    /**
     * Creates an exception indicating the {@code value} for the {@code name} cannot be negative.
     *
     * @param name     the name for the value that cannot be negative.
     * @param value    the invalid value.
     * @param location the location of the error.
     *
     * @return a {@link XMLStreamException} for the error.
     */
    @Message(id = 131, value = "Illegal '%s' value %s -- cannot be negative")
    XMLStreamException invalidValueNegative(String name, int value, @Param Location location);

    /**
     * Creates an exception indicating there must be one of the elements, represented by the {@code sb} parameter,
     * included.
     *
     * @param sb       the acceptable elements.
     * @param location the location of the error.
     *
     * @return a {@link XMLStreamException} for the error.
     */
    @Message(id = 132, value = "Must include one of the following elements: %s")
    XMLStreamException missingOneOf(StringBuilder sb, @Param Location location);

    /**
     * Creates an exception indicating there are missing required attribute(s).
     *
     * @param sb       the missing attributes.
     * @param location the location of the error.
     *
     * @return a {@link XMLStreamException} for the error.
     */
    @Message(id = 133, value = "Missing required attribute(s): %s")
    XMLStreamException missingRequiredAttributes(StringBuilder sb, @Param Location location);

    /**
     * Creates an exception indicating there are missing required element(s).
     *
     * @param sb       the missing element.
     * @param location the location of the error.
     *
     * @return a {@link XMLStreamException} for the error.
     */
    @Message(id = 134, value = "Missing required element(s): %s")
    XMLStreamException missingRequiredElements(StringBuilder sb, @Param Location location);

    /**
     * Creates an exception indicating an interruption awaiting to load the module.
     *
     * @param name the name of the module.
     *
     * @return a {@link XMLStreamException} for the error.
     */
    @Message(id = 135, value = "Interrupted awaiting loading of module %s")
    XMLStreamException moduleLoadingInterrupted(String name);

    /**
     * Creates an exception indicating an interruption awaiting to initialize the module.
     *
     * @param name the name of the module.
     *
     * @return a {@link RuntimeException} for the error.
     */
    @Message(id = 136, value = "Interrupted awaiting initialization of module %s")
    RuntimeException moduleInitializationInterrupted(String name);

    /**
     * Creates an exception indicating a model contains multiple nodes.
     *
     * @param name the name of the node.
     *
     * @return an {@link IllegalStateException} for the error.
     */
    @Message(id = 137, value = "Model contains multiple %s nodes")
    IllegalStateException multipleModelNodes(String name);

    /**
     * A message indicating a namespace with the prefix, represented by the {@code prefix} parameter, is already
     * registered with the schema URI, represented by the {@code uri} parameter.
     *
     * @param prefix the namespace prefix.
     * @param uri    the schema URI.
     *
     * @return the message.
     */
    @Message(id = 138, value = "Namespace with prefix %s already registered with schema URI %s")
    String namespaceAlreadyRegistered(String prefix, String uri);

    /**
     * A message indicating no namespace with the URI {@code prefix}, was found.
     *
     * @param prefix the prefix.
     *
     * @return the message.
     */
    @Message(id = 139, value = "No namespace with URI %s found")
    String namespaceNotFound(String prefix);

    /**
     * A message indicating the element, represented by the {@code element} parameter, does not allow nesting.
     *
     * @param element the element.
     *
     * @return the message.
     */
    @Message(id = 140, value = "Nested %s not allowed")
    String nestedElementNotAllowed(Element element);

    /**
     * Creates an exception indicating no active request was found for handling the report represented by the {@code id}
     * parameter.
     *
     * @param id the batch id.
     *
     * @return a {@link RequestProcessingException} for the error.
     */
    @Message(id = 141, value = "No active request found for handling report %d")
    RequestProcessingException noActiveRequestForHandlingReport(int id);

    /**
     * Creates an exception indicating no active request was found for proxy control represented by the {@code id}
     * parameter.
     *
     * @param id the batch id.
     *
     * @return a {@link RequestProcessingException} for the error.
     */
    @Message(id = 142, value = "No active request found for proxy operation control %d")
    RequestProcessingException noActiveRequestForProxyOperation(int id);

    /**
     * Creates an exception indicating no active request was found for reading the inputstream report represented by
     * the {@code id} parameter.
     *
     * @param id the batch id.
     *
     * @return a {@link IOException} for the error.
     */
    @Message(id = 143, value = "No active request found for reading inputstream report %d")
    IOException noActiveRequestForReadingInputStreamReport(int id);

    /**
     * Creates an exception indicating there is no active step.
     *
     * @return an {@link IllegalStateException} for the error.
     */
    @Message(id = 144, value = "No active step")
    IllegalStateException noActiveStep();

    /**
     * Creates an exception indicating no active transaction found for the {@code id}.
     *
     * @param id the id.
     *
     * @return a {@link RequestProcessingException} for the error.
     */
    @Message(id = 145, value = "No active tx found for id %d")
    RuntimeException noActiveTransaction(int id);

    /**
     * A message indicating there is no child registry for the child, represented by the {@code childType} and
     * {@code child} parameters.
     *
     * @param childType the child type.
     * @param child     the child.
     *
     * @return the message.
     */
    @Message(id = 146, value = "No child registry for (%s, %s)")
    String noChildRegistry(String childType, String child);

    /**
     * Creates an exception indicating no child type for the {@code name}.
     *
     * @param name the name.
     *
     * @return an {@link OperationFailedRuntimeException} for the error.
     */
    @Message(id = 147, value = "No child type %s")
    OperationFailedRuntimeException noChildType(String name);

    /*
     * A message indicating no handler for the step operation, represented by the {@code stepOpName} parameter, at
     * {@code address}.
     *
     * @param stepOpName the step operation name.
     * @param address    the address.
     *
     * @return the message
     *
     * @deprecated use {@link #noSuchResourceType(PathAddress)} or {@link #noHandlerForOperation(String, PathAddress)}
     */
//    @Message(id = 148, value = "No handler for %s at address %s")
//    String noHandler(String stepOpName, PathAddress address);

    /**
     * A message indicating that no interface criteria was provided.
     *
     * @return the message.
     */
    @Message(id = 149, value = "No interface criteria was provided")
    String noInterfaceCriteria();

    /**
     * A message indicating there is no operation handler.
     *
     * @return the message.
     */
    @Message(id = 150, value = "No operation handler")
    String noOperationHandler();

    /**
     * Creates an exception indicating a node is already registered at the location.
     *
     * @param location the location the node is registered at.
     * @param value    the node value.
     *
     * @return an {@link IllegalArgumentException} for the error.
     */
    @Message(id = 151, value = "A node is already registered at '%s%s)'")
    IllegalArgumentException nodeAlreadyRegistered(String location, String value);

    /**
     * Creates an exception indicating the {@code path} is not a directory.
     *
     * @param path the path.
     *
     * @return an {@link IllegalStateException} for the error.
     */
    @Message(id = 152, value = "%s is not a directory")
    IllegalStateException notADirectory(String path);

    /**
     * Creates an exception indicating no {@code path/className} was found for the module identifier.
     *
     * @param path      the path of the SPI.
     * @param className the class name.
     * @param id        the module identifier.
     *
     * @return an {@link IllegalStateException} for the error.
     */
    @Message(id = 153, value = "No %s%s found for %s")
    IllegalStateException notFound(String path, String className, ModuleIdentifier id);

    /**
     * Creates an exception indicating an asynchronous operation cannot execute without an executor.
     *
     * @return an {@link IllegalStateException} for the error.
     */
    @Message(id = 154, value = "Cannot execute asynchronous operation without an executor")
    IllegalStateException nullAsynchronousExecutor();

    /**
     * An exception indicating the {@code name} may not be {@code null}.
     *
     * @param name the name that cannot be {@code null}.
     *
     * @return the exception.
     */
    @Message(id = 155, value = "%s may not be null")
    OperationFailedException nullNotAllowed(String name);

    /**
     * Creates an exception indicating the variable, represented by the {@code name} parameter, was {@code null}.
     *
     * @param name the name of the variable that was {@code null}.
     *
     * @return an {@link IllegalArgumentException} for the error.
     */
    @Message(id = 156, value = "%s is null")
    IllegalArgumentException nullVar(String name);

    /**
     * Creates a message indicating the operation step.
     *
     * @param step the step.
     *
     * @return the message.
     */
    @Message(id = Message.NONE, value = "Operation %s")
    String operation(String step);

    /**
     * Creates an exception indicating the operation is already complete.
     *
     * @return an {@link IllegalStateException} for the error.
     */
    @Message(id = 157, value = "Operation already complete")
    IllegalStateException operationAlreadyComplete();

    /**
     * A message indicating the operation handler failed.
     *
     * @param msg the failure message.
     *
     * @return the message.
     */
    @Message(id = 158, value = "Operation handler failed: %s")
    String operationHandlerFailed(String msg);

    /**
     * A message indicating the operation handler failed to complete.
     *
     * @return the message.
     */
    @Message(id = 159, value = "Operation handler failed to complete")
    String operationHandlerFailedToComplete();

    /**
     * A message indicating the operation is rolling back.
     *
     * @return the message.
     */
    @Message(id = 160, value = "Operation rolling back")
    String operationRollingBack();

    /**
     * A message indicating the operation succeeded and is committing.
     *
     * @return the message.
     */
    @Message(id = 161, value = "Operation succeeded, committing")
    String operationSucceeded();

    /**
     * A message indicating there is no operation, represented by the {@code op} parameter, registered at the address,
     * represented by the {@code address} parameter.
     *
     * @param op      the operation.
     * @param address the address.
     *
     * @return the message.
     */
    @Message(id = 162, value = "There is no operation %s registered at address %s")
    String operationNotRegistered(String op, PathAddress address);


    /**
     * Creates an exception indicating an operation reply value type description is required but was not implemented
     * for the operation represented by the {@code operationName} parameter.
     *
     * @param operationName the name of the operation that requires the reply value type description.
     *
     * @return an {@link IllegalStateException} for the error.
     */
    @Message(id = 163, value = "An operation reply value type description is required but was not implemented for operation %s")
    IllegalStateException operationReplyValueTypeRequired(String operationName);

    /**
     * A message indicating there was a parsing problem.
     *
     * @param row the row the problem occurred at.
     * @param col the column the problem occurred at.
     * @param msg a message to concatenate.
     *
     * @return the message.
     */
    @Message(id = 164, value = "Parsing problem at [row,col]:[%d ,%d]%nMessage: %s")
    String parsingProblem(int row, int col, String msg);

    /**
     * Creates an exception indicating no configuration persister was injected.
     *
     * @return a {@link StartException} for the error.
     */
    @Message(id = 165, value = "No configuration persister was injected")
    StartException persisterNotInjected();

    /**
     * Creates an exception indicating the thread was interrupted waiting for the operation to prepare/fail.
     *
     * @return a {@link RequestProcessingException} for the error.
     */
    @Message(id = 166, value = "Thread was interrupted waiting for the operation to prepare/fail")
    RequestProcessingException prepareFailThreadInterrupted();

    /**
     * Creates an exception indicating the profile has no subsystem configurations.
     *
     * @param location the location of the error.
     *
     * @return a {@link XMLStreamException} for the error.
     */
    //No longer used
    //@Message(id = 167, value = "Profile has no subsystem configurations")
    //XMLStreamException profileHasNoSubsystems(@Param Location location);

    /**
     * Creates an exception indicating no profile found for inclusion.
     *
     * @param location the location of the error.
     *
     * @return a {@link XMLStreamException} for the error.
     */
    @Message(id = 168, value = "No profile found for inclusion")
    XMLStreamException profileNotFound(@Param Location location);

    /**
     * Creates an exception indicating the proxy handler is already registered at the location.
     *
     * @param location the location.
     *
     * @return an {@link IllegalArgumentException} for the error.
     */
    @Message(id = 169, value = "A proxy handler is already registered at location '%s'")
    IllegalArgumentException proxyHandlerAlreadyRegistered(String location);

    /**
     * Creates an exception indicating a thread was interrupted waiting to read attachment input stream from a remote
     * caller.
     *
     * @return a {@link RuntimeException} for the error.
     */
    @Message(id = 170, value = "Thread was interrupted waiting to read attachment input stream from remote caller")
    RuntimeException remoteCallerThreadInterrupted();

    /**
     * A message indicating that removing services has lead to unsatisfied dependencies.
     * <p/>
     * ** Note: Use with {@link #removingServiceUnsatisfiedDependencies(String)}
     *
     * @return the message.
     */
    @Message(id = 171, value = "Removing services has lead to unsatisfied dependencies:")
    String removingServiceUnsatisfiedDependencies();

    /**
     * A message indicating that removing services has lead to unsatisfied dependencies.
     * <p/>
     * ** Note: Use with {@link #removingServiceUnsatisfiedDependencies()}
     *
     * @param name the name of the service.
     *
     * @return the message.
     */
    @Message(id = Message.NONE, value = "%nService %s was depended upon by ")
    String removingServiceUnsatisfiedDependencies(String name);

    /**
     * A message indicating the {@code name} is required.
     *
     * @param name the name of the required attribute.
     *
     * @return the message.
     */
    @Message(id = 172, value = "%s is required")
    String required(String name);

    /**
     * Creates an exception indicating the {@code name} is reserved.
     *
     * @param name     the name that is reserved.
     * @param location the location of the error.
     *
     * @return a {@link XMLStreamException} for the error.
     */
    @Message(id = 173, value = "%s is reserved")
    XMLStreamException reserved(String name, @Param Location location);

    /**
     * A message indicating a resource does not exist.
     *
     * @param resource the resource.
     *
     * @return the message.
     */
    @Message(id = 174, value = "Resource does not exist: %s")
    String resourceNotFound(ModelNode resource);

    /**
     * Creates an exception indicating a resource does not exist.
     *
     * @param ancestor the ancestor path.
     * @param address  the address.
     *
     * @return an {@link OperationFailedRuntimeException} for the error.
     */
    @Message(id = 175, value = "Resource %s does not exist; a resource at address %s cannot be created until all ancestor resources have been added")
    OperationFailedRuntimeException resourceNotFound(PathAddress ancestor, PathAddress address);

    /**
     * Creates an exception indicating the rollback has already been invoked.
     *
     * @return an {@link IllegalStateException} for the error.
     */
    @Message(id = 176, value = "rollback() has already been invoked")
    IllegalStateException rollbackAlreadyInvoked();

    /**
     * A message indicating a schema with URI, represented by the {@code schemaUri} parameter, is already registered
     * with the location, represented by the {@code location} parameter.
     *
     * @param schemaUri the schema URI.
     * @param location  the location.
     *
     * @return the message.
     */
    @Message(id = 177, value = "Schema with URI %s already registered with location %s")
    String schemaAlreadyRegistered(String schemaUri, String location);

    /**
     * A message indicating the schema was not found wit the {@code uri}.
     *
     * @param uri the schema URI.
     *
     * @return the message.
     */
    @Message(id = 178, value = "No schema location with URI %s found")
    String schemaNotFound(String uri);

    /**
     * Creates an exception indicating the service install was cancelled.
     *
     * @return a {@link CancellationException} for the error.
     */
    @Message(id = 179, value = "Service install was cancelled")
    CancellationException serviceInstallCancelled();

    /**
     * A message indicating the missing services.
     *
     * @param sb the missing services.
     *
     * @return the message.
     */
    @Message(id = Message.NONE, value = "is missing [%s]")
    String servicesMissing(StringBuilder sb);

    /**
     * A message that indicates there are services with missing or unavailable dependencies.
     *
     * @return the message.
     */
    @Message(id = 180, value = "Services with missing/unavailable dependencies")
    String servicesMissingDependencies();

    /**
     * Creates an exception indicating the get service registry only supported in runtime operations.
     *
     * @return an {@link IllegalStateException} for the error.
     */
    @Message(id = 181, value = "Get service registry only supported in runtime operations")
    IllegalStateException serviceRegistryRuntimeOperationsOnly();

    /**
     * Creates an exception indicating the service removal only supported in runtime operations.
     *
     * @return an {@link IllegalStateException} for the error.
     */
    @Message(id = 182, value = "Service removal only supported in runtime operations")
    IllegalStateException serviceRemovalRuntimeOperationsOnly();

    /**
     * A message for the service status report header.
     *
     * @return the message.
     */
    @Message(id = 183, value = "Service status report%n")
    String serviceStatusReportHeader();

    /**
     * A message for the service status report indicating new missing or unsatisfied dependencies.
     *
     * @return the message.
     */
    @Message(id = 184, value = "   New missing/unsatisfied dependencies:%n")
    String serviceStatusReportDependencies();

    /**
     * A message for the service status report for missing dependencies.
     *
     * @param serviceName the name of the service
     *
     * @return the message.
     */
    @Message(id = Message.NONE, value = "      %s (missing) dependents: %s %n")
    String serviceStatusReportMissing(ServiceName serviceName, String dependents);

    /**
     * A message for the service status report for unavailable dependencies.
     *
     * @param serviceName the name of the service
     *
     * @return the message.
     */
    @Message(id = Message.NONE, value = "      %s (unavailable) dependents: %s %n")
    String serviceStatusReportUnavailable(ServiceName serviceName, String dependents);

    /**
     * A message for the service status report indicating new corrected service.
     *
     * @return the message.
     */
    @Message(id = 185, value = "   Newly corrected services:%n")
    String serviceStatusReportCorrected();

    /**
     * A message for the service status report for no longer required dependencies.
     *
     * @param serviceName the name of the service
     *
     * @return the message.
     */
    @Message(id = Message.NONE, value = "      %s (no longer required)%n")
    String serviceStatusReportNoLongerRequired(ServiceName serviceName);

    /**
     * A message for the service status report for unavailable dependencies.
     *
     * @param serviceName the name of the service
     *
     * @return the message.
     */
    @Message(id = Message.NONE, value = "      %s (new available)%n")
    String serviceStatusReportAvailable(ServiceName serviceName);

    /**
     * A message for the service status report for failed services.
     *
     * @return the message.
     */
    @Message(id = 186, value = "  Services which failed to start:")
    String serviceStatusReportFailed();

    /**
     * Creates an exception indicating the get service target only supported in runtime operations.
     *
     * @return an {@link IllegalStateException} for the error.
     */
    @Message(id = 187, value = "Get service target only supported in runtime operations")
    IllegalStateException serviceTargetRuntimeOperationsOnly();

    /**
     * Creates an exception indicating the stage is already complete.
     *
     * @param stage the stage.
     *
     * @return an {@link IllegalStateException} for the error.
     */
    @Message(id = 188, value = "Stage %s is already complete")
    IllegalStateException stageAlreadyComplete(OperationContext.Stage stage);

    /**
     * A message indicating the step handler failed after completion.
     *
     * @param handler the handler that failed.
     *
     * @return the message.
     */
    @Message(id = 189, value = "Step handler %s failed after completion")
    String stepHandlerFailed(OperationStepHandler handler);

    /**
     * A message indicating the step handler for the operation failed handling operation rollback.
     *
     * @param handler the handler that failed.
     * @param op      the operation.
     * @param address the path address.
     * @param cause   the error.
     *
     * @return the message.
     */
    @Message(id = 190, value = "Step handler %s for operation %s at address %s failed handling operation rollback -- %s")
    String stepHandlerFailedRollback(OperationStepHandler handler, String op, PathAddress address, Throwable cause);

    /**
     * A message indicating an interruption awaiting subsystem boot operation execution.
     *
     * @return the message.
     */
    @Message(id = 191, value = "Interrupted awaiting subsystem boot operation execution")
    String subsystemBootInterrupted();

    /**
     * A message indicating the boot operations for the subsystem, represented by the {@code name} parameter, failed
     * without explanation.
     *
     * @param name the name of the subsystem.
     *
     * @return the message.
     */
    @Message(id = 192, value = "Boot operations for subsystem %s failed without explanation")
    String subsystemBootOperationFailed(String name);

    /**
     * A message indicating a failure executing subsystem boot operations.
     *
     * @return the message.
     */
    @Message(id = 193, value = "Failed executing subsystem %s boot operations")
    String subsystemBootOperationFailedExecuting(String name);

    /**
     * Creates an exception indicating the table is full.
     *
     * @return an {@link IllegalStateException} for the error.
     */
    @Message(id = 194, value = "Table is full!")
    IllegalStateException tableIsFull();

    /**
     * Creates an exception indicating an interruption awaiting a transaction commit or rollback.
     *
     * @return a {@link RuntimeException} for the error.
     */
    @Message(id = 195, value = "Interrupted awaiting transaction commit or rollback")
    RuntimeException transactionInterrupted();

    /**
     * Creates an exception indicating a timeout occurred waiting for the transaction.
     *
     * @param type the transaction type.
     *
     * @return a {@link RuntimeException} for the error.
     */
    @Message(id = 196, value = "A timeout occurred waiting for the transaction to %s")
    RuntimeException transactionTimeout(String type);

    /**
     * Creates an exception indicating an unexpected attribute, represented by the {@code name} parameter, was
     * encountered.
     *
     * @param name     the unexpected attribute name.
     * @param location the location of the error.
     *
     * @return a {@link XMLStreamException} for the error.
     */
    @Message(id = 197, value = "Unexpected attribute '%s' encountered")
    XMLStreamException unexpectedAttribute(QName name, @Param Location location);

    /**
     * Creates an exception indicating an unexpected element, represented by the {@code name} parameter, was
     * encountered.
     *
     * @param name     the unexpected element name.
     * @param location the location of the error.
     *
     * @return a {@link XMLStreamException} for the error.
     */
    @Message(id = 198, value = "Unexpected element '%s' encountered")
    XMLStreamException unexpectedElement(QName name, @Param Location location);

    /**
     * Creates an exception indicating an unexpected end of an element, represented by the {@code name} parameter, was
     * encountered.
     *
     * @param name     the unexpected element name.
     * @param location the location of the error.
     *
     * @return a {@link XMLStreamException} for the error.
     */
    @Message(id = 199, value = "Unexpected end of element '%s' encountered")
    XMLStreamException unexpectedEndElement(QName name, @Param Location location);

    /**
     * Creates an exception indicating the {@code storage} was unexpected.
     *
     * @param storage the storage that was unexpected.
     *
     * @return an {@link IllegalStateException} for the error.
     */
    @Message(id = 200, value = "Unexpected storage %s")
    IllegalStateException unexpectedStorage(AttributeAccess.Storage storage);

    /**
     * A message indicating the attribute, represented by the {@code name} parameter, is unknown.
     *
     * @param name the attribute name.
     *
     * @return the message.
     */
    @Message(id = 201, value = "Unknown attribute '%s'")
    String unknownAttribute(String name);

    /**
     * A message indicating there is no known child type with the name, represented by the {@code name} parameter.
     *
     * @param name the name of the child.
     *
     * @return the message.
     */
    @Message(id = 202, value = "No known child type named %s")
    String unknownChildType(String name);

    /**
     * Creates an exception indicating the property, represented by the {@code name} parameter, is unknown.
     *
     * @param name the name of the property.
     *
     * @return a {@link RuntimeException} for the error.
     */
    @Message(id = 203, value = "Unknown property in interface criteria list: %s")
    RuntimeException unknownCriteriaInterfaceProperty(String name);

    /**
     * A message indicating the interface criteria type, represented by the {@code type} parameter, is unknown.
     *
     * @param type the unknown criteria type.
     *
     * @return the message.
     */
    @Message(id = 204, value = "Unknown interface criteria type %s")
    String unknownCriteriaInterfaceType(String type);

    /**
     * Creates an exception indicating the interface, represented by the {@code value} attribute, for the attribute,
     * represented by the {@code attributeName} parameter, is unknown on in the element.
     *
     * @param value         the value of the attribute.
     * @param attributeName the attribute name.
     * @param elementName   the element name for the attribute.
     * @param location      the location of the error.
     *
     * @return a {@link XMLStreamException} for the error.
     */
    @Message(id = 205, value = "Unknown interface %s %s must be declared in element %s")
    XMLStreamException unknownInterface(String value, String attributeName, String elementName, @Param Location location);

    /**
     * Creates an exception indicating an unknown {@code elementName1} {@code value} {@code elementName2} must be
     * declared in the element represented by the {@code parentElement} parameter.
     *
     * @param elementName1  the name of the first element.
     * @param value         the value.
     * @param elementName2  the name of the second element.
     * @param parentElement the parent element name.
     * @param location      the location of the error.
     *
     * @return a {@link XMLStreamException} for the error.
     */
    @Message(id = 206, value = "Unknown %s %s %s must be declared in element %s")
    XMLStreamException unknownValueForElement(String elementName1, String value, String elementName2, String parentElement, @Param Location location);

    /**
     * A message indicating the validation failed.
     *
     * @param name the parameter name the validation failed on.
     *
     * @return the message.
     */
    @Message(id = 207, value = "Validation failed for %s")
    String validationFailed(String name);

    /**
     * A message indicating that there are more services than would be practical to display
     *
     * @param number the number of services that were not displayed
     *
     * @return the message.
     */
    @Message(id = 208, value = "... and %s more")
    String andNMore(int number);

    /**
     * Creates an exception indicating an invalid value, represented by the {@code value} parameter, was found for the
     * attribute, represented by the {@code name} parameter.
     *
     * @param value    the invalid value.
     * @param name     the attribute name.
     * @param validValues the legal values for the attribute
     * @param location the location of the error.
     *
     * @return a {@link XMLStreamException} for the error.
     */
    @Message(id = 209, value = "Invalid value '%s' for attribute '%s' -- valid values are %s")
    XMLStreamException invalidAttributeValue(String value, QName name, Set<String> validValues, @Param Location location);

    /**
     * Creates an exception message indicating an expression could not be resolved due to lack of security permissions.
     *
     * @param toResolve  the node being resolved
     * @param e the SecurityException
     * @return an {@link OperationFailedException} for the caller
     */
    @Message(id = 210, value = "Caught SecurityException attempting to resolve expression '%s' -- %s")
    String noPermissionToResolveExpression(ModelNode toResolve, SecurityException e);

    /**
     * Creates an exception message indicating an expression could not be resolved due to no corresponding system property
     * or environment variable.
     *
     * @param toResolve  the node being resolved
     * @return an {@link OperationFailedException} for the caller
     */
    @Message(id = 211, value = "Cannot resolve expression '%s'")
    OperationFailedException cannotResolveExpression(String toResolve);

    /**
     * Creates an exception indicating the resource is a duplicate.
     *
     * @param address the address of the resource.
     *
     * @return an {@link OperationFailedRuntimeException} for the error.
     */
    @Message(id = 212, value = "Duplicate resource %s")
    OperationFailedRuntimeException duplicateResourceAddress(PathAddress address);

    /**
     * Creates an exception indicating a resource cannot be removed due to the existence of child resources.
     *
     * @param children the address elements for the children.
     *
     * @return an {@link OperationFailedException} for the error.
     */
    @Message(id = 213, value = "Cannot remove resource before removing child resources %s")
    OperationFailedException cannotRemoveResourceWithChildren(List<PathElement> children);

    /**
     * Creates an exception indicating the canonical file for the main file could not be found.
     *
     * @param name  the main file.
     * @param configurationDir the configuration directory
     *
     * @return an {@link IllegalStateException} for the error.
     */
    @Message(id = 214, value = "Could not get main file: %s. Specified files must be relative to the configuration dir: %s")
    IllegalStateException mainFileNotFound(String name, File configurationDir);

    // 215 free

    /**
     * Creates an exception indicating a resource cannot be found.
     *
     * @param pathAddress the address for the resource.
     *
     * @return an {@link OperationFailedRuntimeException} for the error.
     */
    @Message(id = 216, value = "Management resource '%s' not found")
    Resource.NoSuchResourceException managementResourceNotFound(PathAddress pathAddress);

    /**
     * Creates an exception message indicating a child resource cannot be found.
     *
     * @param childAddress the address element for the child.
     *
     * @return an message for the error.
     */
    @Message(id = 217, value = "Child resource '%s' not found")
    String childResourceNotFound(PathElement childAddress);

    /**
     * Creates an exception indicating a node is already registered at the location.
     *
     * @param location the location of the existing node.
     *
     * @return an {@link IllegalArgumentException} for the error.
     */
    @Message(id = 218, value = "A node is already registered at '%s'")
    IllegalArgumentException nodeAlreadyRegistered(String location);

    /**
     * Creates an exception indicating that an attempt was made to remove an extension before removing all of its
     * subsystems.
     *
     * @param moduleName the name of the extension
     * @param subsystem the name of the subsystem
     *
     * @return an {@link IllegalStateException} for the error
     */
    @Message(id = 219, value = "An attempt was made to unregister extension %s which still has subsystem %s registered")
    IllegalStateException removingExtensionWithRegisteredSubsystem(String moduleName, String subsystem);

    /**
     * Creates an exception indicating that an attempt was made to register an override model for the root model
     * registration.
     *
     * @return an {@link IllegalStateException} for the error
     */
    @Message(id = 220, value = "An override model registration is not allowed for the root model registration")
    IllegalStateException cannotOverrideRootRegistration();

    /**
     * Creates an exception indicating that an attempt was made to register an override model for a non-wildcard
     * registration.
     *
     * @param valueName the name of the non-wildcard registration that cannot be overridden
     * @return an {@link IllegalStateException} for the error
     */
    @Message(id = 221, value = "An override model registration is not allowed for non-wildcard model registrations. This registration is for the non-wildcard name '%s'.")
    IllegalStateException cannotOverrideNonWildCardRegistration(String valueName);

    /**
     * Creates an exception indicating that an attempt was made to remove a wildcard model registration via
     * the unregisterOverrideModel API.
     *
     * @return an {@link IllegalArgumentException} for the error
     */
    @Message(id = 222, value = "A registration named '*' is not an override model and cannot be unregistered via the unregisterOverrideModel API.")
    IllegalArgumentException wildcardRegistrationIsNotAnOverride();

    /**
     * Creates an exception indicating that an attempt was made to remove a resource registration from the root registration.
     *
     * @return an {@link IllegalStateException} for the error
     */
    @Message(id = 223, value = "The root resource registration does not support overrides, so no override can be removed.")
    IllegalStateException rootRegistrationIsNotOverridable();

    /**
     * Creates an exception indicating there is no operation, represented by the {@code op} parameter, registered at the address,
     * represented by the {@code address} parameter.
     *
     * @param op      the operation.
     * @param address the address.
     * @return the message.
     */
    @Message(id = 224, value = "There is no operation %s registered at address %s")
    IllegalArgumentException operationNotRegisteredException(String op, PathAddress address);


    /**
     * Creates a runtime exception indicating there was a failure to recover services during an operation rollback
     *
     * @param cause the cause of the failure
     * @return the runtime exception.
     */
    @Message(id = 225, value = "Failed to recover services during operation rollback")
    RuntimeException failedToRecoverServices(@Param OperationFailedException cause);

    /**
     * Creates an IllegalStateException indicating a subsystem with the given name has already been registered by
     * a different extension.
     *
     * @param subsystemName the cause of the failure
     * @return the runtime exception.
     */
    @Message(id = 226, value = "A subsystem named '%s' cannot be registered by extension '%s' -- a subsystem with that name has already been registered by extension '%s'.")
    IllegalStateException duplicateSubsystem(String subsystemName, String duplicatingModule, String existingModule);

    /**
     * Creates an exception indicating that the operation is missing one of the standard fields.
     *
     * @param field the standard field name
     * @param operation the operation as a string. May be empty
     */
    @Message(id = 227, value = "Operation has no '%s' field. %s")
    IllegalArgumentException validationFailedOperationHasNoField(String field, String operation);

    /**
     * Creates an exception indicating that the operation has an empty name.
     *
     * @param operation the operation as a string. May be empty
     */
    @Message(id = 228, value = "Operation has a null or empty name. %s")
    IllegalArgumentException validationFailedOperationHasANullOrEmptyName(String operation);

    /**
     * Creates an exception indicating that the operation could not be found
     *
     * @param name the name of the operation
     * @param address the operation address
     * @param operation the operation as a string. May be empty
     */
    @Message(id = 229, value = "No operation called '%s' at '%s'. %s")
    IllegalArgumentException validationFailedNoOperationFound(String name, PathAddress address, String operation);

    /**
     * Creates an exception indicating that the operation contains a parameter not in its descriptor
     *
     * @param paramName the name of the parameter in the operation
     * @param parameterNames the valid parameter names
     * @param operation the operation as a string. May be empty
     */
    @Message(id = 230, value = "Operation contains a parameter '%s' which is not one of the expected parameters %s. %s")
    IllegalArgumentException validationFailedActualParameterNotDescribed(String paramName, Set<String> parameterNames, String operation);

    /**
     * Creates an exception indicating that the operation does not contain a required parameter
     *
     * @param paramName the name of the required parameter
     * @param operation the operation as a string. May be empty
     */
    @Message(id = 231, value = "Required parameter %s is not present. %s")
    IllegalArgumentException validationFailedRequiredParameterNotPresent(String paramName, String operation);

    /**
     * Creates an exception indicating that the operation contains both an alternative and a required parameter
     *
     * @param alternative the name of the alternative parameter
     * @param paramName the name of the required parameter
     * @param operation the operation as a string. May be empty
     */
    @Message(id = 232, value = "Alternative parameter '%s' for required parameter '%s' was used. Please use one or the other. %s")
    IllegalArgumentException validationFailedRequiredParameterPresentAsWellAsAlternative(String alternative, String paramName, String operation);

    /**
     * Creates an exception indicating that an operation parameter could not be converted to the required type
     *
     * @param paramName the name of the required parameter
     * @param type the required type
     * @param operation the operation as a string. May be empty
     */
    @Message(id = 233, value = "Could not convert the parameter '%s' to a %s. %s")
    IllegalArgumentException validationFailedCouldNotConvertParamToType(String paramName, ModelType type, String operation);

    /**
     * Creates an exception indicating that an operation parameter value is smaller than the allowed minimum value
     *
     * @param value the name of the required parameter
     * @param paramName the name of the required parameter
     * @param min the minimum value
     * @param operation the operation as a string. May be empty
     */
    @Message(id = 234, value = "The value '%s' passed in for '%s' is smaller than the minimum value '%s'. %s")
    IllegalArgumentException validationFailedValueIsSmallerThanMin(Number value, String paramName, Number min, String operation);

    /**
     * Creates an exception indicating that an operation parameter value is greater than the allowed minimum value
     *
     * @param value the name of the required parameter
     * @param paramName the name of the required parameter
     * @param max the minimum value
     * @param operation the operation as a string. May be empty
     */
    @Message(id = 235, value = "The value '%s' passed in for '%s' is bigger than the maximum value '%s'. %s")
    IllegalArgumentException validationFailedValueIsGreaterThanMax(Number value, String paramName, Number max, String operation);

    /**
     * Creates an exception indicating that an operation parameter value is shorter than the allowed minimum length
     *
     * @param value the name of the required parameter
     * @param paramName the name of the required parameter
     * @param minLength the minimum value
     * @param operation the operation as a string. May be empty
     */
    @Message(id = 236, value = "The value '%s' passed in for '%s' is shorter than the minimum length '%s'. %s")
    IllegalArgumentException validationFailedValueIsShorterThanMinLength(Object value, String paramName, Object minLength, String operation);

    /**
     * Creates an exception indicating that an operation parameter value is longer than the allowed maximum length
     *
     * @param value the name of the required parameter
     * @param paramName the name of the required parameter
     * @param maxLength the minimum value
     * @param operation the operation as a string. May be empty
     */
    @Message(id = 237, value = "The value '%s' passed in for '%s' is longer than the maximum length '%s'. %s")
    IllegalArgumentException validationFailedValueIsLongerThanMaxLength(Object value, String paramName, Object maxLength, String operation);

    /**
     * Creates an exception indicating that an operation parameter list value has an element that is not of the accepted type
     *
     * @param paramName the name of the required parameter
     * @param elementType the expected element type
     * @param operation the operation as a string. May be empty
     */
    @Message(id = 238, value = "%s is expected to be a list of %s. %s")
    IllegalArgumentException validationFailedInvalidElementType(String paramName, ModelType elementType, String operation);

    /**
     * Creates a string for use in an IllegalArgumentException or a warning message indicating that
     * the required attribute of a parameter in the operation description is not a boolean.
     *
     * @param paramName the name of the parameter
     * @param address the address of the operation
     * @param description the operation description
     */
    @Message(id = 239, value = "'" + ModelDescriptionConstants.REQUIRED + "' parameter: '%s' must be a boolean in the description of the operation at %s: %s")
    String invalidDescriptionRequiredFlagIsNotABoolean(String paramName, PathAddress address, ModelNode description);

    /**
     * Creates a string for use in an IllegalArgumentException or a warning message indicating that
     * a parameter is undefined in the operation description.
     *
     * @param name the name of the parameter
     * @param address the address of the operation
     * @param description the operation description
     */
    @Message(id = 240, value = "Undefined request property '%s' in description of the operation at %s: %s")
    String invalidDescriptionUndefinedRequestProperty(String name, PathAddress address, ModelNode description);

    /**
     * Creates a string for use in an IllegalArgumentException or a warning message indicating that
     * a parameter has no type in the operation description
     *
     * @param paramName the name of the parameter
     * @param address the address of the operation
     * @param description the operation description
     */
    @Message(id = 241, value = "There is no type for parameter '%s' in the description of the operation at %s: %s")
    String invalidDescriptionNoParamTypeInDescription(String paramName, PathAddress address, ModelNode description);

    /**
     * Creates a string for use in an IllegalArgumentException or a warning message indicating that
     * a parameter has an invalid type in the operation description
     *
     * @param paramName the name of the parameter
     * @param address the address of the operation
     * @param description the operation description
     */
    @Message(id = 242, value = "Could not determine the type of parameter '%s' in the description of the operation at %s: %s")
    String invalidDescriptionInvalidParamTypeInDescription(String paramName, PathAddress address, ModelNode description);

    /**
     * Creates a string for use in an IllegalArgumentException or a warning message indicating that
     * a parameter has a min or max attribute value of a different type from its expected value.
     *
     * @param minOrMax {@code min} or {@code max}
     * @param paramName the name of the parameter
     * @param expectedType the expected type
     * @param address the address of the operation
     * @param description the operation description
     */
    @Message(id = 243, value = "The '%s' attribute of the '%s' parameter can not be converted to its type: %s in the description of the operation at %s: %s")
    String invalidDescriptionMinMaxForParameterHasWrongType(String minOrMax, String paramName, ModelType expectedType, PathAddress address, ModelNode description);

    /**
     * Creates a string for use in an IllegalArgumentException or a warning message indicating that
     * a parameter has a min-length or max-length attribute value that is not an integer.
     *
     * @param minOrMaxLength {@code min} or {@code max}
     * @param paramName the name of the parameter
     * @param address the address of the operation
     * @param description the operation description
     */
    @Message(id = 244, value = "The '%s' attribute of the '%s' parameter can not be converted to an integer in the description of the operation at %s: %s")
    String invalidDescriptionMinMaxLengthForParameterHasWrongType(String minOrMaxLength, String paramName, PathAddress address, ModelNode description);

    /**
     * Creates an exception indicating the {@code value} for the {@code name} must be a valid port number.
     *
     * @param name     the name for the value that must be a port number.
     * @param value    the invalid value.
     * @param location the location of the error.
     *
     * @return a {@link XMLStreamException} for the error.
     */
    @Message(id = 245, value = "Illegal '%s' value %s -- must be a valid port number")
    XMLStreamException invalidPort(String name, String value, @Param Location location);

    @Message(id = 246, value = "Cannot resolve the localhost address to create a UUID-based name for this process")
    RuntimeException cannotResolveProcessUUID(@Cause UnknownHostException cause);

    /**
     * Creates an exception indicating a user tried calling ServiceController.setMode(REMOVE) from an operation handler.
     *
     * @return a {@link XMLStreamException} for the error.
     */
    @Message(id = 247, value = "Do not call ServiceController.setMode(REMOVE), use OperationContext.removeService() instead.")
    IllegalStateException useOperationContextRemoveService();

    /**
     * Creates an exception indicating that the value of the specified parameter does not match any of the allowed
     * values.
     *
     * @param value the parameter value.
     * @param parameterName the parameter name.
     * @param allowedValues a set containing the allowed values.
     * @return an {@link OperationFailedException} for the error.
     */
    @Message(id = 248, value="Invalid value %s for %s; legal values are %s")
    OperationFailedException invalidEnumValue(String value, String parameterName, Set<?> allowedValues);

    /*
     * Creates an exception indicating a user tried to directly update the configuration model of a managed domain
     * server rather, bypassing the Host Controller.
     *
     * @param operation the name of the operation
     * @param address the address of the operation
     *
     * @return a {@link OperationFailedRuntimeException} for the error.
     */
    @Message(id = 249, value = "Operation '%s' targeted at resource '%s' was directly invoked by a user. " +
            "User operations are not permitted to directly update the persistent configuration of a server in a managed domain.")
    OperationFailedRuntimeException modelUpdateNotAuthorized(String operation, PathAddress address);

    /*
     * Creates an exception indicating an operation handler tried to access the server results portion of an operation
     * response on a non-HostController process.
     *
     * @param validType ProcessType.HOST_CONTROLLER -- a param here so it won't be translated
     * @param processType the type of process that tried to access the server results
     *
     * @return a {@link IllegalStateException} for the error.
     */
    @Message(id = 250, value = "An operation handler attempted to access the operation response server results object " +
            "on a process type other than '%s'. The current process type is '%s'")
    IllegalStateException serverResultsAccessNotAllowed(ProcessType validType, ProcessType processType);

    @Message(id = 251, value = "Can't have both loopback and inet-address criteria")
    String cantHaveBothLoopbackAndInetAddressCriteria();

    @Message(id = 252, value = "Can't have both link-local and inet-address criteria")
    String cantHaveBothLinkLocalAndInetAddressCriteria();

    @Message(id = 253, value = "Can't have same criteria for both not and inclusion %s")
    String cantHaveSameCriteriaForBothNotAndInclusion(InterfaceCriteria interfaceCriteria);

    @Message(id = 254, value = "Invalid value '%s' for attribute '%s' -- no interface configuration with that name exists")
    OperationFailedException nonexistentInterface(String attributeValue, String attributeName);

    @Message(id = 255, value = "%s is empty")
    IllegalArgumentException emptyVar(String name);

    @Message(id = 256, value = "Could not find a path called '%s'")
    IllegalArgumentException pathEntryNotFound(String pathName);

    @Message(id = 257, value="Path entry is read-only: '%s'")
    IllegalArgumentException pathEntryIsReadOnly(String pathName);

    @Message(id = 258, value="There is already a path entry called: '%s'")
    IllegalArgumentException pathEntryAlreadyExists(String pathName);

    @Message(id = 259, value="Could not find relativeTo path '%s' for relative path '%s'")
    IllegalStateException pathEntryNotFoundForRelativePath(String relativePath, String pathName);

    @Message(id = 260, value="Invalid relativePath value '%s'")
    IllegalArgumentException invalidRelativePathValue(String relativePath);

    @Message(id = 261, value="'%s' is a Windows absolute path")
    IllegalArgumentException pathIsAWindowsAbsolutePath(String path);

    @Message(id = 262, value="Path '%s' is read-only; it cannot be removed")
    OperationFailedException cannotRemoveReadOnlyPath(String pathName);

    @Message(id = 263, value="Path '%s' is read-only; it cannot be modified")
    OperationFailedException cannotModifyReadOnlyPath(String pathName);
    /**
     * An exception indicating the {@code name} may not be {@link ModelType#EXPRESSION}.
     *
     * @param name the name of the attribute or parameter value that cannot be an expression
     *
     * @return the exception.
     */
    @Message(id = 264, value = "%s may not be ModelType.EXPRESSION")
    OperationFailedException expressionNotAllowed(String name);

    @Message(id = 265, value = "PathManager not available on processes of type '%s'")
    IllegalStateException pathManagerNotAvailable(ProcessType processType);

    /**
     * Creates an exception indicating the {@code value} for the attribute, represented by the {@code name} parameter,
     * is not a valid multicast address.
     *
     * @param cause    the cause of the error.
     * @param value    the invalid value.
     * @param name     the name of the attribute.
     *
     * @return a {@link XMLStreamException} for the error.
     */
    @Message(id = 266, value = "Value %s for attribute %s is not a valid multicast address")
    OperationFailedException unknownMulticastAddress(@Cause UnknownHostException cause, String value, String name);

    @Message(id = 267, value="Path '%s' cannot be removed, since the following paths depend on it: %s")
    OperationFailedException cannotRemovePathWithDependencies(String pathName, Set<String> dependencies);

    @Message(id = 268, value = "Failed to rename temp file %s to %s")
    ConfigurationPersistenceException failedToRenameTempFile(@Cause Throwable cause, File temp, File file);


    @Message(id = 269, value = "Invalid locale format:  %s")
    String invalidLocaleString(String unparsed);

    @Message(id = 270, value = "<one or more transitive dependencies>")
    String transitiveDependencies();

    /**
     * Creates a message indicating the operation is cancelled.
     *
     * @return the message.
     */
    @Message(id = 271, value = "Operation cancelled")
    String operationCancelled();

    /**
     * Creates a message indicating the operation is cancelled asynchronously.
     *
     * @return a {@link CancellationException} for the error.
     */
    @Message(id = 272, value = "Operation cancelled asynchronously")
    OperationCancellationException operationCancelledAsynchronously();

    @Message(id = 273, value = "Stream was killed")
    IOException streamWasKilled();

    @Message(id = 274, value = "Stream was closed")
    IOException streamWasClosed();

    @Message(id = 275, value = "Cannot define both '%s' and '%s'")
    OperationFailedException cannotHaveBothParameters(String nameA, String name2);

    @Message(id = 276, value = "Failed to delete file %s")
    IllegalStateException couldNotDeleteFile(File file);

    @Message(id = 277, value = "An alias is already registered at location '%s'")
    IllegalArgumentException aliasAlreadyRegistered(String location);

    @Message(id = 278, value = "Expected an address under '%s', was '%s'")
    IllegalArgumentException badAliasConvertAddress(PathAddress aliasAddress, PathAddress actual);

    @Message(id = 279, value = "Alias target address not found: %s")
    IllegalArgumentException aliasTargetResourceRegistrationNotFound(PathAddress targetAddress);

    @Message(id = 280, value = "No operation called '%s' found for alias address '%s' which maps to '%s'")
    IllegalArgumentException aliasStepHandlerOperationNotFound(String name, PathAddress aliasAddress, PathAddress targetAddress);

    @Message(id = 281, value = "Resource registration is not an alias")
    IllegalStateException resourceRegistrationIsNotAnAlias();

    @Message(id = 282, value = "Model contains fields that are not known in definition, fields: %s, path: %s")
    RuntimeException modelFieldsNotKnown(Set<String> fields, PathAddress address);


    @Message(id = 283, value = "Could not marshal attribute as element: %s")
    UnsupportedOperationException couldNotMarshalAttributeAsElement(String attributeName);

    @Message(id = 284, value = "Could not marshal attribute as attribute: %s")
    UnsupportedOperationException couldNotMarshalAttributeAsAttribute(String attributeName);

    @Message(id = 285, value = "Operation %s invoked against multiple target addresses failed at address %s with failure description %s")
    String wildcardOperationFailedAtSingleAddress(String operation, PathAddress address, String failureMessage);

    @Message(id = 286, value = "Operation %s invoked against multiple target addresses failed at address %s. See the operation result for details.")
    String wildcardOperationFailedAtSingleAddressWithComplexFailure(String operation, PathAddress address);

    @Message(id = 287, value = "Operation %s invoked against multiple target addresses failed at addresses %s. See the operation result for details.")
    String wildcardOperationFailedAtMultipleAddresses(String operation, Set<PathAddress> addresses);

    @Message(id = 288, value = "One or more services were unable to start due to one or more indirect dependencies not being available.")
    String missingTransitiveDependencyProblem();

    @Message(id = Message.NONE, value = "Services that were unable to start:")
    String missingTransitiveDependents();

    @Message(id = Message.NONE, value = "Services that may be the cause:")
    String missingTransitiveDependencies();

    @Message(id = 289, value = "No operation entry called '%s' registered at '%s'")
    String noOperationEntry(String op, PathAddress pathAddress);

    @Message(id = 290, value = "No operation handler called '%s' registered at '%s'")
    String noOperationHandler(String op, PathAddress pathAddress);

    @Message(id = 291, value = "There is no registered path to resolve with path attribute '%s' and/or relative-to attribute '%s on: %s")
    IllegalStateException noPathToResolve(String pathAttributeName, String relativeToAttributeName, ModelNode model);

    @Message(id = 292, value = "Attributes do not support expressions in the target model version and this resource will need to be ignored on the target host.")
    String attributesDontSupportExpressions();

    @Message(id = 293, value = "Attributes are not understood in the target model version and this resource will need to be ignored on the target host.")
    String attributesAreNotUnderstoodAndMustBeIgnored();

    @Message(id = 294, value = "Transforming resource %s to core model version '%s' -- %s %s")
    String transformerLoggerCoreModelResourceTransformerAttributes(PathAddress pathAddress, ModelVersion modelVersion, String attributeNames, String message);

    @Message(id = 295, value = "Transforming operation %s at resource %s to core model version '%s' -- %s %s")
    String transformerLoggerCoreModelOperationTransformerAttributes(ModelNode op, PathAddress pathAddress, ModelVersion modelVersion, String attributeNames, String message);

    @Message(id = 296, value = "Transforming resource %s to subsystem '%s' model version '%s' -- %s %s")
    String transformerLoggerSubsystemModelResourceTransformerAttributes(PathAddress pathAddress, String subsystem, ModelVersion modelVersion, String attributeNames, String message);

    @Message(id = 297, value = "Transforming operation %s at resource %s to subsystem '%s' model version '%s' -- %s %s")
    String transformerLoggerSubsystemModelOperationTransformerAttributes(ModelNode op, PathAddress pathAddress, String subsystem, ModelVersion modelVersion, String attributeNames, String message);

    @Message(id = 298, value="Node contains an unresolved expression %s -- a resolved model is required")
    OperationFailedException illegalUnresolvedModel(String expression);

    //The 'details' attribute needs to list the rejected attributes and what was wrong with them, an example is message id 14898
    @Message(id = 299, value = "Transforming resource %s for host controller '%s' to core model version '%s' -- there were problems with some of the attributes and this resource will need to be ignored on that host. Details of the problems: %s")
    OperationFailedException rejectAttributesCoreModelResourceTransformer(PathAddress pathAddress, String legacyHostName, ModelVersion modelVersion, List<String> details);

    @Message(id = 300, value = "Transforming resource %s for host controller '%s' to subsystem '%s' model version '%s' --there were problems with some of the attributes and this resource will need to be ignored on that host. Details of problems: %s")
    OperationFailedException rejectAttributesSubsystemModelResourceTransformer(PathAddress pathAddress, String legacyHostName, String subsystem, ModelVersion modelVersion, List<String> details);

    @Message(id = 301, value = "The following attributes do not support expressions: %s")
    String attributesDoNotSupportExpressions(Set<String> attributeNames);

    /** The attribute name list fragment to include in the transformation logging messages */
    @Message(id = Message.NONE, value = "attributes %s")
    String attributeNames(Set<String> attributes);

    @Message(id = 302, value = "The following attributes are not understood in the target model version and this resource will need to be ignored on the target host: %s")
    String attributesAreNotUnderstoodAndMustBeIgnored(Set<String> attributeNames);

    @Message(id = 303, value = "Resource %s is rejected on the target host, and will need to be ignored on the host")
    String rejectedResourceResourceTransformation(PathAddress address);

    @Message(id = 304, value = "Operation %2$s at %1s is rejected on the target host and will need to be ignored on the host")
    String rejectResourceOperationTransformation(PathAddress address, ModelNode operation);

    /**
     * Creates an exception indicating that {@code discoveryOptionsName} must be declared
     * or the {@code hostName} and {@code portName} need to be provided.
     *
     * @param discoveryOptionsName the discovery-options element name.
     * @param hostName the host attribute name.
     * @param portName the port attribute name.
     * @param location the location of the error.
     *
     * @return a {@link XMLStreamException} for the error.
     */
    @Message(id = 305, value = "Unless the Host Controller is started with command line option %s and the %s " +
            "attribute is not set to %s, %s must be declared or the %s and the %s need to be provided.")
    XMLStreamException discoveryOptionsMustBeDeclared(String adminOnlyCmd, String policyAttribute, String fetchValue,
                                                      String discoveryOptionsName, String hostName, String portName,
                                                      @Param Location location);

    @Message(id = 306, value = "read only context")
    IllegalStateException readOnlyContext();

    @Message(id = 307, value = "We are trying to read data from the master host controller, which is currently busy executing another set of operations. This is a temporary situation, please retry")
    String cannotGetControllerLock();

    @Message(id = 308, value = "Cannot configure an interface to use 'any-ipv6-address' when system property java.net.preferIPv4Stack is true")
    StartException invalidAnyIPv6();

    @Message(id = 309, value = "Legacy extension '%s' is not supported on servers running this version. The extension " +
            "is only supported for use by hosts running a previous release in a mixed-version managed domain")
    String unsupportedLegacyExtension(String extensionName);

    @Message(id = 310, value = "Extension module %s not found")
    OperationFailedRuntimeException extensionModuleNotFound(@Cause ModuleNotFoundException cause, String module);

    @Message(id = 311, value = "Failed to load Extension module %s")
    RuntimeException extensionModuleLoadingFailure(@Cause ModuleLoadException cause, String module);

    @Message(id = 312, value = "no context to delegate with id: %s")
    IllegalStateException noContextToDelegateTo(int operationId);

    @Message(id = 313, value = "Unauthorized to execute operation '%s' for resource '%s' -- %s")
    UnauthorizedException unauthorized(String name, PathAddress address, ModelNode explanation);

    @Message(id = 314, value = "Users with multiple roles are not allowed")
    SecurityException illegalMultipleRoles();

    @Message(id = 315, value = "An unexpected number of AccountPrincipals %d have been found in the current Subject.")
    IllegalStateException unexpectedAccountPrincipalCount(int count);

    @Message(id = 316, value = "Different realms '%s' '%s' found in single Subject")
    IllegalStateException differentRealmsInSubject(String realmOne, String realmTwo);

    @Message(id = 317, value = "There is no handler called '%s'")
    IllegalStateException noHandlerCalled(String name);

    @Message(id = 318, value = "The operation context is not an AbstractOperationContext")
    OperationFailedException operationContextIsNotAbstractOperationContext();

    @Message(id = 319, value = "The handler is referenced by %s and so cannot be removed")
    IllegalStateException handlerIsReferencedBy(Set<PathAddress> references);

    @Message(id = 320, value = "The resolved file %s either does not exist or is a directory")
    IllegalStateException resolvedFileDoesNotExistOrIsDirectory(File file);

    @Message(id = 321, value = "Could not back up '%s' to '%s'")
    IllegalStateException couldNotBackUp(@Cause IOException cause, String absolutePath, String absolutePath1);

    @Message(id = 322, value = "Attempt was made to both remove and add a handler from a composite operation - update the handler instead")
    IllegalStateException attemptToBothRemoveAndAddHandlerUpdateInstead();

    @Message(id = 323, value = "Attempt was made to both add and remove a handler from a composite operation")
    IllegalStateException attemptToBothAddAndRemoveAndHandlerFromCompositeOperation();

    @Message(id = 324, value = "Attempt was made to both update and remove a handler from a composite operation")
    IllegalStateException attemptToBothUpdateAndRemoveHandlerFromCompositeOperation();

    @Message(id = 325, value = "Attempt was made to both remove and add a handler reference from a composite operation")
    IllegalStateException attemptToBothRemoveAndAddHandlerReferenceFromCompositeOperation();

    // This Message ID never made it to a Final release although it was close so may be referenced!

    //@Message(id = 326, value = "Unable to unmarshall Subject received for request.")
    //IOException unableToUnmarshallSubject(@Cause ClassNotFoundException e);

    @Message(id = 327, value = "Unknown role '%s'")
    IllegalArgumentException unknownRole(String roleName);

    @Message(id = 328, value = "Cannot remove standard role '%s'")
    IllegalStateException cannotRemoveStandardRole(String roleName);

    @Message(id = 329, value = "Unknown base role '%s'")
    IllegalArgumentException unknownBaseRole(String roleName);

    @Message(id = 330, value = "Role '%s' is already registered")
    IllegalStateException roleIsAlreadyRegistered(String roleName);

    @Message(id = 331, value = "Can only create child audit logger for main audit logger")
    IllegalStateException canOnlyCreateChildAuditLoggerForMainAuditLogger();

    @Message(id = 332, value = "Permission denied")
    String permissionDenied();

    @Message(id = 333, value = "Cannot add a Permission to a readonly PermissionCollection")
    SecurityException permissionCollectionIsReadOnly();

    @Message(id = 334, value = "Incompatible permission type %s")
    IllegalArgumentException incompatiblePermissionType(Class<?> clazz);

    @Message(id = 335, value = "Management resource '%s' not found")
    String managementResourceNotFoundMessage(PathAddress pathAddress);

    @Message(id = 336, value = "The following attributes are nillable in the current model but must be defined in the target model version: %s")
    String attributesMustBeDefined(Set<String> keySet);

    @Message(id = 337, value = "Unsupported Principal type '%X' received.")
    IOException unsupportedPrincipalType(byte type);

    @Message(id = 338, value = "Unsupported Principal parameter '%X' received parsing principal type '%X'.")
    IOException unsupportedPrincipalParameter(byte parameterType, byte principalType);

    @Message(id = 339, value = "The following attributes must be defined as %s in the current model: %s")
    String attributesMustBeDefinedAs(ModelNode value, Set<String> names);

    @Message(id = 340, value = "The following attributes must NOT be defined as %s in the current model: %s")
    String attributesMustNotBeDefinedAs(ModelNode value, Set<String> names);

    @Message(id = 341, value="A uri with bad syntax '%s' was passed for validation.")
    OperationFailedException badUriSyntax(String uri);

    @Message(id = 342, value = "Illegal value %d for operation header %s; value must be greater than zero")
    IllegalStateException invalidBlockingTimeout(long timeout, String headerName);

    @Message(id = 343, value = "The service container has been destabilized by a previous operation and further runtime updates cannot be processed. Restart is required.")
    String timeoutAwaitingInitialStability();

    @Message(id = 344, value = "Operation timed out awaiting service container stability")
    String timeoutExecutingOperation();

    @Message(id = 345, value = "Timeout after %d seconds waiting for existing service %s to be removed so a new instance can be installed.")
    IllegalStateException serviceInstallTimedOut(long timeout, ServiceName name);

    @LogMessage(level = Level.ERROR)
    @Message(id = 346, value = "Invalid value %s for property %s; must be a numeric value greater than zero. Default value of %d will be used.")
    void invalidDefaultBlockingTimeout(String sysPropValue, String sysPropName, long defaultUsed);

    @LogMessage(level = Level.DEBUG)
    @Message(id = 347, value = "Timeout after [%d] seconds waiting for initial service container stability before allowing runtime changes for operation '%s' at address '%s'. Operation will roll back; process restart is required.")
    void timeoutAwaitingInitialStability(long blockingTimeout, String name, PathAddress address);

    @LogMessage(level = Level.ERROR)
    @Message(id = 348, value = "Timeout after [%d] seconds waiting for service container stability. Operation will roll back. Step that first updated the service container was '%s' at address '%s'")
    void timeoutExecutingOperation(long blockingTimeout, String name, PathAddress address);

    @LogMessage(level = Level.ERROR)
    @Message(id = 349, value = "Timeout after [%d] seconds waiting for service container stability while finalizing an operation. Process must be restarted. Step that first updated the service container was '%s' at address '%s'")
    void timeoutCompletingOperation(long blockingTimeout, String name, PathAddress address);

    @LogMessage(level = Level.INFO)
    @Message(id = 350, value = "Execution of operation '%s' on remote process at address '%s' interrupted while awaiting initial response; remote process has been notified to cancel operation")
    void interruptedAwaitingInitialResponse(String operation, PathAddress proxyNodeAddress);

    @LogMessage(level = Level.INFO)
    @Message(id = 351, value = "Execution of operation '%s' on remote process at address '%s' interrupted while awaiting final response; remote process has been notified to terminate operation")
    void interruptedAwaitingFinalResponse(String operation, PathAddress proxyNodeAddress);

    @LogMessage(level = Level.INFO)
    @Message(id = 352, value = "Cancelling operation '%s' with id '%d' running on thread '%s'")
    void cancellingOperation(String operation, int id, String thread);

    @Message(id = 353, value = "No response handler for request %s")
    IOException responseHandlerNotFound(int id);

    @LogMessage(level = Level.INFO)
    @Message(id = 354, value = "Attempting reconnect to syslog handler '%s; after timeout of %d seconds")
    void attemptingReconnectToSyslog(String name, int timeout);

    @LogMessage(level = Level.INFO)
    @Message(id = 355, value = "Reconnecting to syslog handler '%s failed")
    void reconnectToSyslogFailed(String name, @Cause Throwable e);

    @LogMessage(level = WARN)
    @Message(id = 356, value = "Failed to emit notification %s")
    void failedToEmitNotification(Notification notification, @Cause Throwable cause);

    @Message(id = 357, value = "Notification of type %s is not described for the resource at the address %s")
    String notificationIsNotDescribed(String type, PathAddress source);

    @Message(id = 358, value = "The resource was added at the address %s.")
    String resourceWasAdded(PathAddress address);

    @Message(id = 359, value = "The resource was removed at the address %s.")
    String resourceWasRemoved(PathAddress address);

    @Message(id = 360, value = "The attribute %s value has been changed from %s to %s.")
    String attributeValueWritten(String attributeName, ModelNode currentValue, ModelNode newVal);

    @Message(id = 361, value = "Capabilities cannot be queried in stage '%s'; they are not available until stage '%s'.")
    IllegalStateException capabilitiesNotAvailable(OperationContext.Stage currentStage, OperationContext.Stage runtime);

    @Message(id = 362, value = "Capabilities required by resource '%s' are not available:")
    String requiredCapabilityMissing(String demandingAddress);

    @Message(id = 363, value = "Capability '%s' is already registered in context '%s'.")
    IllegalStateException capabilityAlreadyRegisteredInContext(String capability, String context);

    @Message(id = 364, value = "Capability '%s' is unknown.")
    IllegalStateException unknownCapability(String capability);

    @Message(id = 365, value = "Capability '%s' is unknown in context '%s'.")
    IllegalStateException unknownCapabilityInContext(String capability, String context);

    @Message(id = 366, value = "Capability '%s' does not expose a runtime API.")
    IllegalArgumentException capabilityDoesNotExposeRuntimeAPI(String capabilityName);

    @Message(id = 367, value = "Cannot remove capability '%s' as it is required by other capabilities:")
    String cannotRemoveRequiredCapability(String capability);

    @Message(id = 368, value = "Cannot remove capability '%s' from context '%s' as it is required by other capabilities:")
    String cannotRemoveRequiredCapabilityInContext(String capability, String context);

    @Message(id = 369, value = "Required capabilities are not available:")
    String requiredCapabilityMissing();

    @Message(id = NONE, value = "capability '%s' requires it for address '%s'")
    String requirementPointSimple(String capability, String requestingAddress);

    @Message(id = NONE, value = "capability '%s' requires it for attribute '%s' at address '%s'")
    String requirementPointFull(String capability, String attribute, String requestingAddress);

    @Message(id = NONE, value = "    %s")
    String formattedCapabilityName(String capability);

    @Message(id = NONE, value = "    %s in context '%s'")
    String formattedCapabilityId(String capability, String context);

    @Message(id = NONE, value = "; Possible registration points for this capability: %s")
    String possibleCapabilityProviderPoints(String providerPoints);

    @Message(id = NONE, value = "; There are no known registration points which can provide this capability.")
    String noKnownProviderPoints();

    @Message(id = 370, value="Incomplete expression: %s")
    OperationFailedException incompleteExpression(String expression);

    @Message(id = 371, value="The element '%s' is no longer supported, please use '%s' instead")
    XMLStreamException unsupportedElement(QName name, @Param Location location, String supportedElement);

    @Message(id = 372, value="List attribute '%s' contains duplicates, which are not allowed")
    String duplicateElementsInList(String name);

    @Message(id = 373, value="Deployment resource must be runtime only")
    IllegalArgumentException deploymentResourceMustBeRuntimeOnly();

    @Message(id = 374, value = "Unable to resolve expressions at this location.")
    OperationFailedException unableToResolveExpressions();

    @LogMessage(level = WARN)
    @Message(id = 375, value = "Update of the management operation audit log failed on the handler '%s' due to '%s'. Please make sure that the syslog server is running and reachable")
    void udpSyslogServerUnavailable(String name, String message);

    @Message(id = 376, value = "Unexpected attribute '%s' encountered. Valid attributes are: '%s'")
    XMLStreamException unexpectedAttribute(QName name, StringBuilder possibleAttributes, @Param Location location);

    @Message(id = 377, value = "Unexpected element '%s' encountered. Valid elements are: '%s'")
    XMLStreamException unexpectedElement(QName name, StringBuilder possible, @Param Location location);

    @Message(id = 378, value = "Attribute '%s' is not of type '%s', it is type '%s'")
    OperationFailedException attributeIsWrongType(String name, ModelType expectedType, ModelType providedType);

    @Message(id = 379, value = "System boot is in process; execution of remote management operations is not currently available")
    String managementUnavailableDuringBoot();

    @Message(id = 380, value="Attribute '%s' needs to be set or passed before attribute '%s' can be correctly set")
    OperationFailedException requiredAttributeNotSet(String required, String name);

    @Message(id = 381, value="Illegal permission name '%s'")
    IllegalArgumentException illegalPermissionName(String name);

    @Message(id = 382, value="Illegal permission actions '%s'")
    IllegalArgumentException illegalPermissionActions(String actions);

    @Message(id = 383, value = "No operation is defined %s")
    String noOperationDefined(final ModelNode operation);

    @Message(id = 384, value = "The call to registerHostCapable() should happen before registering models or transformers for the '%s' subsystem.")
    IllegalStateException registerHostCapableMustHappenFirst(String name);

    @Message(id = 385, value = "An attempt was made to register the non-host capable subsystem '%s' from extension module '%s' in the host model.")
    IllegalStateException nonHostCapableSubsystemInHostModel(String subsystemName, String extensionModuleName);

    @Message(id = 386, value = "The host controller info can only be accessed after the model stage on boot")
    OperationFailedException onlyAccessHostControllerInfoInRuntimeStage();

    @Message(id = 387, value="Illegal path address '%s' , it is not in a correct CLI format")
    IllegalArgumentException illegalCLIStylePathAddress(String pathAddress);

    @Message(id = 388, value = "Could not create empty configuration file %s")
    IllegalStateException cannotCreateEmptyConfig(String absolutePath, @Cause IOException cause);

    @Message(id = 389, value = "Could not create an empty configuration at file %s as there is an existing non-empty configuration there")
    IllegalStateException rejectEmptyConfig(String absolutePath);

    @Message(id = 390, value = "An invalid key '%s' has been supplied for parameter '%s'")
    OperationFailedException invalidKeyForObjectType(String key, String parameter);

    @Message(id = 391, value = "Could not resolve attribute expression: '%s', invalid index '%d'")
    OperationFailedException couldNotResolveExpressionIndex(String attributeExpression, int index);

    @Message(id = 392, value = "Could not resolve attribute expression: '%s', type is not a list")
    OperationFailedException couldNotResolveExpressionList(String attributeExpression);

    @Message(id = 393, value = "Could not resolve attribute expression: '%s'")
    OperationFailedException couldNotResolveExpression(String attributeExpression);

    @Message(id = 394, value = "Capability '%s' does not provide services of type '%s'")
    IllegalArgumentException invalidCapabilityServiceType(String capabilityName, Class<?> serviceType);

    @LogMessage(level = Level.INFO)
    @Message(id = 395, value = "Operation %s against the resource at address %s is deprecated, and it might be removed in " +
            "future version. See the the output of the read-operation-description operation" +
            "to learn more about the deprecation.")
    void operationDeprecated(String name, String address);

    @Message(id = 396, value = "Resource %s is discarded on the target host %s")
    String discardedResourceTransformation(PathAddress address, String host);

    @Message(id = 397, value = "Indexed child resources can only be registered if the parent resource supports ordered children. The parent of '%s' is not indexed")
    IllegalStateException indexedChildResourceRegistrationNotAvailable(PathElement element);

    @Message(id = 398, value = "An attempt was made to rename the resource found at %s to %s. However, '%s' is one of the resource types defined to be ordered on the parent resource %s")
    OperationFailedRuntimeException orderedChildTypeRenamed(PathAddress read, PathAddress transformed, String type, Set<String> parentOrderedChildren);

    @Message(id = 399, value = "The capability '%s' required by capability '%s' in context '%s' is available in one or " +
            "more socket binding groups, but not all socket binding capabilities required by '%s' can be resolved from a " +
            "single socket binding group, so this configuration is invalid")
    String inconsistentCapabilityContexts(String requiredName, String dependentName, String dependentContext, String dependentContextAgain);

    @LogMessage(level = Level.ERROR)
    @Message(id = 400, value = "Capability '%s' in context '%s' associated with resource '%s' requires capability '%s'. " +
            "It is available in one or more socket binding groups, but not all socket binding capabilities required by " +
            "'%s' can be resolved from a single socket binding group, so this configuration is invalid")
    void inconsistentCapabilityContexts(String dependentName, String dependentContext, String address, String requiredName, String dependentContextAgain);

    @Message(id = 401, value = "Couldn't build the report")
    RuntimeException failedToBuildReport(@Cause Throwable t);

    @Message(id = 402, value = "Subsystems %s provided by legacy extension '%s' are not supported on servers running this version. " +
            "Both the subsystem and the extension must be removed or migrated before the server will function.")
    @LogMessage(level = ERROR)
    void removeUnsupportedLegacyExtension(List<String> subsystemNames, String extensionName);

    @Message(id = 403, value = "Unexpected failure during execution of the following operation(s): %s")
    @LogMessage(level = ERROR)
    void unexpectedOperationExecutionException(@Cause Throwable t, List<ModelNode> controllerOperations);

    @Message(id = 404, value = "Unexpected exception during execution: %s")
    String unexpectedOperationExecutionFailureDescription(RuntimeException e);

    @LogMessage(level = Level.WARN)
    @Message(id = 405, value = "Couldn't find a transformer to %s, falling back to %s")
    void couldNotFindTransformerRegistryFallingBack(ModelVersion currentVersion, ModelVersion fallbackVersion);

<<<<<<< HEAD
    @Message(id = 406, value = "The deprecated parameter %s has been set in addition to the current parameter %s but with different values")
    OperationFailedException deprecatedAndCurrentParameterMismatch(String deprecated, String current);

=======
    /**
     * Creates an exception indicating that an attribute could not be converted to the type required by a query select
     *
     * @param attribute the name of the attribute
     * @param type the required type
     */
    @Message(id = 406, value = "Could not convert the attribute '%s' to a %s")
    OperationFailedException selectFailedCouldNotConvertAttributeToType(String attribute, ModelType type);

    @LogMessage(level = Level.ERROR)
    @Message(id = 407, value = "Failed sending completed response %s for %d")
    void failedSendingCompletedResponse(@Cause Throwable cause, ModelNode response, int operationId);

    @LogMessage(level = Level.ERROR)
    @Message(id = 408, value = "Failed sending failure response %s for %d")
    void failedSendingFailedResponse(@Cause Throwable cause, ModelNode response, int operationId);

    @Message(id = 409, value = "Execution of operation '%s' on remote process at address '%s' timed out after %d ms while awaiting initial response; remote process has been notified to terminate operation")
    String proxiedOperationTimedOut(String operation, PathAddress target, long timeout);

    @LogMessage(level = Level.INFO)
    @Message(id = 410, value = "Execution of operation '%s' on remote process at address '%s' timed out after %d ms while awaiting final response; remote process has been notified to terminate operation")
    void timeoutAwaitingFinalResponse(String operation, PathAddress proxyNodeAddress, long timeout);

    @LogMessage(level = Level.WARN)
    @Message(id = 411, value = "Failed to parse element '%s', ingoring ...")
    void failedToParseElementLenient(@Cause XMLStreamException e, String elementName);
>>>>>>> ae941ea1
}<|MERGE_RESOLUTION|>--- conflicted
+++ resolved
@@ -3368,11 +3368,6 @@
     @Message(id = 405, value = "Couldn't find a transformer to %s, falling back to %s")
     void couldNotFindTransformerRegistryFallingBack(ModelVersion currentVersion, ModelVersion fallbackVersion);
 
-<<<<<<< HEAD
-    @Message(id = 406, value = "The deprecated parameter %s has been set in addition to the current parameter %s but with different values")
-    OperationFailedException deprecatedAndCurrentParameterMismatch(String deprecated, String current);
-
-=======
     /**
      * Creates an exception indicating that an attribute could not be converted to the type required by a query select
      *
@@ -3400,5 +3395,8 @@
     @LogMessage(level = Level.WARN)
     @Message(id = 411, value = "Failed to parse element '%s', ingoring ...")
     void failedToParseElementLenient(@Cause XMLStreamException e, String elementName);
->>>>>>> ae941ea1
+
+    @Message(id = 412, value = "The deprecated parameter %s has been set in addition to the current parameter %s but with different values")
+    OperationFailedException deprecatedAndCurrentParameterMismatch(String deprecated, String current);
+
 }