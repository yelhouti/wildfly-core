--- conflicted
+++ resolved
@@ -758,11 +758,7 @@
                     .addChild(
                             builder(SESSION_INSTANCE)
                                     .setNameAttributeName("session-name") //custom name attribute for session resources
-<<<<<<< HEAD
-                                    .addAttribute(MAX_REGIONS)
-=======
                                     .addAttributes(MAX_REGIONS, WRAPPED_PROPERTIES)
->>>>>>> 1eb0dc77
                                     .addChild(
                                             builder(CUSTOM_SERVER_INSTANCE)
                                                     .addAttributes(BUFFER_SIZE, BUFFERS_PER_REGION, PROPERTIES)
